# omni_cli 使用文档

## 安装

```bash
cd omniinfer/tools; python -m build --wheel      # 无wheel包，源码安装
pip install omni_cli***.wheel --force-reinstall --no-build-isolation --no-deps
```

## 快速开始

omni_cli 会在命令执行路径创建配置文件，并依赖该配置文件。不同用户、模型请在不同路径下执行。add_node第一次执行时会创建该配置文件。以下内容以deepseek 1p1d 三机部署为例，使用镜像容器中已经安装的omniinfer和vllm，依赖于容器中/workspace/omniinfer的拉起脚本。

1. 添加节点

   ```bash
   omni_cli add_node --role C --name c0 --host_ip 本机IP --ssh_private_key_file 本机SSH_KEY文件 --docker_image_id 镜像
   omni_cli add_node --role P --name p0 --host_ip 本机IP --ssh_private_key_file 本机SSH_KEY文件 --docker_image_id 镜像
   omni_cli add_node --role D --name d0 --host_ip 本机IP --ssh_private_key_file 本机SSH_KEY文件 --docker_image_id 镜像
   omni_cli add_node --role D --name d1 --host_ip 本机IP --master-node 主D节点 --ssh_private_key_file 本机SSH_KEY文件 --docker_image_id 镜像
   ```

2. 修改配置

   omni_cli具有推断配置的功能。因为不同模型、不同场景参数差别巨大，需要先配置模型路径，omni_cli依据路径名称推断模型，并提供部分场景默认配置。

   ```bash
   # 配置所有节点，支持按照Role、节点名称分别配置，参见下文omni_cli cfg详细介绍
   omni_cli cfg --set all env --MODEL_PATH 模型路径
   omni_cli cfg --set all env --LOG_PATH 日志路径
   omni_cli cfg --set all --container_name_prefix  容器名称前缀 # 依据前缀生成所有容器名称，如 prefix_prefill_p0
   ```

3. 服务拉起

   ```bash
   omni_cli run_docker  # 如需使用指定容器，必须跳过此步
   omni_cli start       # 服务拉起，包括ranktable生成、global proxy拉起
   omni_cli stop        # 服务停止
   ```

## 命令列表

   ```bash
   # 节点管理
   omni_cli ls
   omni_cli add_node
   omni_cli rm_node

   # 配置管理
   omni_cli cfg
   omni_cli inspect

   # 服务管理
   omni_cli run_docker
   omni_cli start
   omni_cli stop

   # 开发工具
   omni_cli upgrade     # 开发中
   omni_cli collect_log # 开发中
   omni_cli install_code
   omni_cli sync_code
   ```

### 节点管理

1. omni_cli ls

   功能：输出当前的节点，包括role, name, IP。

   使用示例：

   ```bash
   omni_cli ls
   ```

   效果展示：

   ```
   Role  | Name  | IP Address
   ------------------------------
   C     | c0    | 127.0.0.1
   D     | d0    | 127.0.0.2
   D     | d1    | 127.0.0.3
   P     | p0    | 127.0.0.1
   ------------------------------

   ```
2. omni_cli add_node

   功能：在当前工作区初始化或修改server_profiles.yml文件并向其添加节点。后续支持动态扩缩容

   参数说明：

   > --help: 帮助信息
   >
   > --role：节点角色（必需），从 ['P', 'D', 'C'] 中选择，分别代表Prefill，Decode 和 Global Proxy
   >
   > --name：节点名称（必需）
   >
   > --host_ip：主机IP地址（必需）
   >
   > --ssh_private_key_file：SSH私钥文件路径（必需）
   >
   > --docker_image_id：Docker镜像ID（必需）
   >
   > --user：SSH用户名，默认为 "root"
   >
   > --ssh_common_args：SSH通用参数，默认为"-o StrictHostKeyChecking=no -o IdentitiesOnly=yes"
   >
   >  --master-ip：主节点，默认为当前添加的节点自己，用于多机组服务。主节点无需设置，从节点需要配置主节点，例如，d0.

   使用示例：

   ```bash
   omni_cli add_node --role P --name p0 --host_ip 127.0.0.1 \
   --ssh_private_key_file /path/to/my/key --docker_image_id myapp:latest
   ```

3. omni_cli rm_node

   功能：从配置文件中删除指定节点。后续支持动态扩缩容

   参数说明：

   > --help: 帮助信息
   >
   > --role：节点角色（必需），从 ['P', 'D', 'C'] 中选择
   >
   > --name：要删除的节点名称（必需）
   >
   > --deploy_path：配置文件路径，默认为 $pwd/server_profiles.yml

    使用示例：

   ```bash
   omni_cli rm_node --role P --name p0
   ```

### 配置管理

1. omni_cli cfg

   命令执行时会检测当前配置文件中MODEL_PATH是否已经配置，如果没有配置，则拒绝生效，要求先配置MODEL_PATH。

   功能：修改或者删除节点的环境变量和参数。可以对所有节点或者某组节点批量修改或删除配置，也可以只针对某个节点修改或删除配置。

   使用示例：
   ```bash

   # NAME 可以是 all(所有节点)， p/d/c(按照Role)，p0/d0/c0(按照名称)

   # 配置设置
   #
   # 环境变量
   omni_cli cfg --set NAME env --MODEL_PATH /data/models/DeepSeek-R1-w8a8-fusion
   # 一般 args
   omni_cli cfg --set NAME args --num-servers 32
   # extra-args
   omni_cli cfg --set NAME args --extra-args '--max-num-batched-tokens 30000 --max-num-seqs 32'
   # additional-config
   omni_cli cfg --set NAME args --additional-config '--graph_model_compile_config level:1'
   # 单独支持 容器名称、镜像、visible device 配置
   omni_cli cfg --set NAME --container_name_prefix docker_name # 设置容器名前缀
   omni_cli cfg --set NAME --container_name docker_name # 设置容器名
   omni_cli cfg --set NAME --DOCKER_IMAGE_ID swr.cn-east-4.myhuaweicloud.com/omni-ci/omni_infer-a3-arm:master-202508191159-daily # 设置镜像 ID
   omni_cli cfg --set NAME --ascend_rt_visible_devices 0,1,2,3,4,5,6,7,8,9,10,11,12,13,14,15,16 # 设置卡号

   # 配置删除
   #
   # 环境变量
   omni_cli cfg --delete NAME env --MODEL_PATH
   # 一般 args
   omni_cli cfg --delete NAME args --num-servers
   # extra-args
   omni_cli cfg --delete NAME args --extra-args '--max-num-batched-tokens --max-num-seqs'
   # additional-config
   omni_cli cfg --delete NAME args --additional-config '--graph_model_compile_config'
   # 单独支持 容器名称、镜像、visible device 配置
   omni_cli cfg --delete NAME --container_name
   omni_cli cfg --delete NAME --DOCKER_IMAGE_ID
   omni_cli cfg --delete NAME --ascend_rt_visible_devices

   ```

2. omni_cli inspect

   功能：根据名称，输出该节点所有配置信息

   参数说明：
   > name: 节点名称，可通过omni_cli ls查看

   使用示例:
   ``` bash
   omni_cli inspect p0
   ```

### 服务管理

1. omni_cli run_docker

   功能：根据 add_node、cfg配置，启动所有容器。如果已有同名容器，会将同名容器销毁，重新创建

   参数说明：

   > --help: 帮助信息
   >
   > --config_path：配置文件路径，默认为 $pwd/server_profiles.yml
   >
   > --dry-run：测试模式，只显示将要执行的操作而不实际执行

    使用示例：

   ```bash
   omni_cli run_docker --config_path test.yml
   ```

2. omni_cli start

   功能：依据模板配置和配置推断，在已配置容器中，将推理服务拉起，包括ranktable生成、global proxy拉起。(ranktable生成是临时方案，动态扩缩容会去掉ranktable机制)。

   参数说明：

   > --help: 帮助信息
   >
   > --skip-verify-config:  跳过配置校验，避免配置推断修改用户指定配置
   >
   > --config_path:  使用指定omni_cli配置文件拉起服务，默认为 $pwd/server_profiles.yml
   >
   > --run_dev: 开发者快速拉起，跳过ranktable生成和global proxy拉起。需确保已经进行normal拉起，完成ranktable生成和global proxy拉起。

   使用示例：

   ```bash
   omni_cli start --config_path server_profiles.yml
   ```

3. omni_cli stop

   功能：在已配置容器中，将服务停止。注：不会停止配置容器之外的服务

   参数说明:

   > --help: 帮助信息

   使用示例：

   ```bash
   omni_cli stop
   ```

### 开发工具

1. omni_cli upgrade

    功能：执行安装流程，将omniinfer和global proxy安装包安装进入指定容器中。

    参数说明：

   > --help: 帮助信息
   >
   > --omni_package:  需要安装的omniinfer包
   >
   > --vllm_package:  需要安装的vllm包
   >
   > --proxy_package: 需要安装的Global Proxy包

    使用示例：

   ``` bash
   omni_cli upgrade --omni_package XXXXX.whl  --vllm_package XXXXX.whl --proxy_package XXXXX.rpm
   ```

2. omni_cli collect_log

    功能：将日志从各个容器中收集到执行机路径。

    参数说明：

   > --name: 指定需要获取的日志，all, P, D, C分别代表所有日志、所有P日志、所有D日志、Proxy日志

    使用示例：

   ```bash
   omni_cli collect_log --name all
   ```

3. omni_cli install_code

    功能：执行安装流程，将容器中/workspace/omniinfer代码采用editable模式安装，替换容器中自带omni_infer和vllm。对于同一个容器，只需执行一次，后续仅同步代码 sync_code 即可

    参数说明：

   > --help: 帮助信息
   >
   > --deploy_path：配置文件路径，默认为 $pwd/server_profiles.yml
   >
   > --dry_run：测试模式，只显示将要执行的操作而不实际执行

    使用示例：

   ```bash
   omni_cli install_code
   ```

4. omni_cli sync_code --code_path

    功能：将指定路径源代码同步到所有节点对应的容器中的/workspace/omniinfer。

    参数说明：

   > --help: 帮助信息
   >
   > --code_path：要同步的代码路径（必需）。
   >
   > --deploy_path：配置文件路径，默认为 $pwd/server_profiles.yml
   >
   > --dry_run：测试模式，只显示将要执行的操作而不实际执行

    使用示例：

   ```bash
   omni_cli sync_code --code_path /path/to/my/code   # 路径会被补全为 /path/to/my/code/omniinfer
   ```

## 开发计划
1. cfg 支持按照特性级别配置，并检查单个服务内配置是否冲突、互斥
2. 当前设计所有模型、场景默认/最优配置在同一个文件tools/omni_cli/configs/default_profiles.yml，后续要将不同模型最优配置拆分为独立文件
3. 拉起服务调用start命令，需要校验多个服务间的配置是否有差异，防止不同服务特性配置不一致
4. start命令要支持单独拉P/D/C
5. ls命令需要返回容器状态
6. start命令要检查服务是否拉起，以进度条方式展示
<<<<<<< HEAD
7. 完成 omni_cli upgrade
8. 完成 omni_cli collect_log

=======
7. 完成 omni_cli upgrade    
8. 完成 omni_cli collect_log
9. 多级组P支持
>>>>>>> 6775934f
<|MERGE_RESOLUTION|>--- conflicted
+++ resolved
@@ -1,342 +1,336 @@
-# omni_cli 使用文档
-
-## 安装
-
-```bash
-cd omniinfer/tools; python -m build --wheel      # 无wheel包，源码安装
-pip install omni_cli***.wheel --force-reinstall --no-build-isolation --no-deps
-```
-
-## 快速开始
-
-omni_cli 会在命令执行路径创建配置文件，并依赖该配置文件。不同用户、模型请在不同路径下执行。add_node第一次执行时会创建该配置文件。以下内容以deepseek 1p1d 三机部署为例，使用镜像容器中已经安装的omniinfer和vllm，依赖于容器中/workspace/omniinfer的拉起脚本。
-
-1. 添加节点
-
-   ```bash
-   omni_cli add_node --role C --name c0 --host_ip 本机IP --ssh_private_key_file 本机SSH_KEY文件 --docker_image_id 镜像
-   omni_cli add_node --role P --name p0 --host_ip 本机IP --ssh_private_key_file 本机SSH_KEY文件 --docker_image_id 镜像
-   omni_cli add_node --role D --name d0 --host_ip 本机IP --ssh_private_key_file 本机SSH_KEY文件 --docker_image_id 镜像
-   omni_cli add_node --role D --name d1 --host_ip 本机IP --master-node 主D节点 --ssh_private_key_file 本机SSH_KEY文件 --docker_image_id 镜像
-   ```
-
-2. 修改配置
-
-   omni_cli具有推断配置的功能。因为不同模型、不同场景参数差别巨大，需要先配置模型路径，omni_cli依据路径名称推断模型，并提供部分场景默认配置。
-
-   ```bash
-   # 配置所有节点，支持按照Role、节点名称分别配置，参见下文omni_cli cfg详细介绍
-   omni_cli cfg --set all env --MODEL_PATH 模型路径
-   omni_cli cfg --set all env --LOG_PATH 日志路径
-   omni_cli cfg --set all --container_name_prefix  容器名称前缀 # 依据前缀生成所有容器名称，如 prefix_prefill_p0
-   ```
-
-3. 服务拉起
-
-   ```bash
-   omni_cli run_docker  # 如需使用指定容器，必须跳过此步
-   omni_cli start       # 服务拉起，包括ranktable生成、global proxy拉起
-   omni_cli stop        # 服务停止
-   ```
-
-## 命令列表
-
-   ```bash
-   # 节点管理
-   omni_cli ls
-   omni_cli add_node
-   omni_cli rm_node
-
-   # 配置管理
-   omni_cli cfg
-   omni_cli inspect
-
-   # 服务管理
-   omni_cli run_docker
-   omni_cli start
-   omni_cli stop
-
-   # 开发工具
-   omni_cli upgrade     # 开发中
-   omni_cli collect_log # 开发中
-   omni_cli install_code
-   omni_cli sync_code
-   ```
-
-### 节点管理
-
-1. omni_cli ls
-
-   功能：输出当前的节点，包括role, name, IP。
-
-   使用示例：
-
-   ```bash
-   omni_cli ls
-   ```
-
-   效果展示：
-
-   ```
-   Role  | Name  | IP Address
-   ------------------------------
-   C     | c0    | 127.0.0.1
-   D     | d0    | 127.0.0.2
-   D     | d1    | 127.0.0.3
-   P     | p0    | 127.0.0.1
-   ------------------------------
-
-   ```
-2. omni_cli add_node
-
-   功能：在当前工作区初始化或修改server_profiles.yml文件并向其添加节点。后续支持动态扩缩容
-
-   参数说明：
-
-   > --help: 帮助信息
-   >
-   > --role：节点角色（必需），从 ['P', 'D', 'C'] 中选择，分别代表Prefill，Decode 和 Global Proxy
-   >
-   > --name：节点名称（必需）
-   >
-   > --host_ip：主机IP地址（必需）
-   >
-   > --ssh_private_key_file：SSH私钥文件路径（必需）
-   >
-   > --docker_image_id：Docker镜像ID（必需）
-   >
-   > --user：SSH用户名，默认为 "root"
-   >
-   > --ssh_common_args：SSH通用参数，默认为"-o StrictHostKeyChecking=no -o IdentitiesOnly=yes"
-   >
-   >  --master-ip：主节点，默认为当前添加的节点自己，用于多机组服务。主节点无需设置，从节点需要配置主节点，例如，d0.
-
-   使用示例：
-
-   ```bash
-   omni_cli add_node --role P --name p0 --host_ip 127.0.0.1 \
-   --ssh_private_key_file /path/to/my/key --docker_image_id myapp:latest
-   ```
-
-3. omni_cli rm_node
-
-   功能：从配置文件中删除指定节点。后续支持动态扩缩容
-
-   参数说明：
-
-   > --help: 帮助信息
-   >
-   > --role：节点角色（必需），从 ['P', 'D', 'C'] 中选择
-   >
-   > --name：要删除的节点名称（必需）
-   >
-   > --deploy_path：配置文件路径，默认为 $pwd/server_profiles.yml
-
-    使用示例：
-
-   ```bash
-   omni_cli rm_node --role P --name p0
-   ```
-
-### 配置管理
-
-1. omni_cli cfg
-
-   命令执行时会检测当前配置文件中MODEL_PATH是否已经配置，如果没有配置，则拒绝生效，要求先配置MODEL_PATH。
-
-   功能：修改或者删除节点的环境变量和参数。可以对所有节点或者某组节点批量修改或删除配置，也可以只针对某个节点修改或删除配置。
-
-   使用示例：
-   ```bash
-
-   # NAME 可以是 all(所有节点)， p/d/c(按照Role)，p0/d0/c0(按照名称)
-
-   # 配置设置
-   #
-   # 环境变量
-   omni_cli cfg --set NAME env --MODEL_PATH /data/models/DeepSeek-R1-w8a8-fusion
-   # 一般 args
-   omni_cli cfg --set NAME args --num-servers 32
-   # extra-args
-   omni_cli cfg --set NAME args --extra-args '--max-num-batched-tokens 30000 --max-num-seqs 32'
-   # additional-config
-   omni_cli cfg --set NAME args --additional-config '--graph_model_compile_config level:1'
-   # 单独支持 容器名称、镜像、visible device 配置
-   omni_cli cfg --set NAME --container_name_prefix docker_name # 设置容器名前缀
-   omni_cli cfg --set NAME --container_name docker_name # 设置容器名
-   omni_cli cfg --set NAME --DOCKER_IMAGE_ID swr.cn-east-4.myhuaweicloud.com/omni-ci/omni_infer-a3-arm:master-202508191159-daily # 设置镜像 ID
-   omni_cli cfg --set NAME --ascend_rt_visible_devices 0,1,2,3,4,5,6,7,8,9,10,11,12,13,14,15,16 # 设置卡号
-
-   # 配置删除
-   #
-   # 环境变量
-   omni_cli cfg --delete NAME env --MODEL_PATH
-   # 一般 args
-   omni_cli cfg --delete NAME args --num-servers
-   # extra-args
-   omni_cli cfg --delete NAME args --extra-args '--max-num-batched-tokens --max-num-seqs'
-   # additional-config
-   omni_cli cfg --delete NAME args --additional-config '--graph_model_compile_config'
-   # 单独支持 容器名称、镜像、visible device 配置
-   omni_cli cfg --delete NAME --container_name
-   omni_cli cfg --delete NAME --DOCKER_IMAGE_ID
-   omni_cli cfg --delete NAME --ascend_rt_visible_devices
-
-   ```
-
-2. omni_cli inspect
-
-   功能：根据名称，输出该节点所有配置信息
-
-   参数说明：
-   > name: 节点名称，可通过omni_cli ls查看
-
-   使用示例:
-   ``` bash
-   omni_cli inspect p0
-   ```
-
-### 服务管理
-
-1. omni_cli run_docker
-
-   功能：根据 add_node、cfg配置，启动所有容器。如果已有同名容器，会将同名容器销毁，重新创建
-
-   参数说明：
-
-   > --help: 帮助信息
-   >
-   > --config_path：配置文件路径，默认为 $pwd/server_profiles.yml
-   >
-   > --dry-run：测试模式，只显示将要执行的操作而不实际执行
-
-    使用示例：
-
-   ```bash
-   omni_cli run_docker --config_path test.yml
-   ```
-
-2. omni_cli start
-
-   功能：依据模板配置和配置推断，在已配置容器中，将推理服务拉起，包括ranktable生成、global proxy拉起。(ranktable生成是临时方案，动态扩缩容会去掉ranktable机制)。
-
-   参数说明：
-
-   > --help: 帮助信息
-   >
-   > --skip-verify-config:  跳过配置校验，避免配置推断修改用户指定配置
-   >
-   > --config_path:  使用指定omni_cli配置文件拉起服务，默认为 $pwd/server_profiles.yml
-   >
-   > --run_dev: 开发者快速拉起，跳过ranktable生成和global proxy拉起。需确保已经进行normal拉起，完成ranktable生成和global proxy拉起。
-
-   使用示例：
-
-   ```bash
-   omni_cli start --config_path server_profiles.yml
-   ```
-
-3. omni_cli stop
-
-   功能：在已配置容器中，将服务停止。注：不会停止配置容器之外的服务
-
-   参数说明:
-
-   > --help: 帮助信息
-
-   使用示例：
-
-   ```bash
-   omni_cli stop
-   ```
-
-### 开发工具
-
-1. omni_cli upgrade
-
-    功能：执行安装流程，将omniinfer和global proxy安装包安装进入指定容器中。
-
-    参数说明：
-
-   > --help: 帮助信息
-   >
-   > --omni_package:  需要安装的omniinfer包
-   >
-   > --vllm_package:  需要安装的vllm包
-   >
-   > --proxy_package: 需要安装的Global Proxy包
-
-    使用示例：
-
-   ``` bash
-   omni_cli upgrade --omni_package XXXXX.whl  --vllm_package XXXXX.whl --proxy_package XXXXX.rpm
-   ```
-
-2. omni_cli collect_log
-
-    功能：将日志从各个容器中收集到执行机路径。
-
-    参数说明：
-
-   > --name: 指定需要获取的日志，all, P, D, C分别代表所有日志、所有P日志、所有D日志、Proxy日志
-
-    使用示例：
-
-   ```bash
-   omni_cli collect_log --name all
-   ```
-
-3. omni_cli install_code
-
-    功能：执行安装流程，将容器中/workspace/omniinfer代码采用editable模式安装，替换容器中自带omni_infer和vllm。对于同一个容器，只需执行一次，后续仅同步代码 sync_code 即可
-
-    参数说明：
-
-   > --help: 帮助信息
-   >
-   > --deploy_path：配置文件路径，默认为 $pwd/server_profiles.yml
-   >
-   > --dry_run：测试模式，只显示将要执行的操作而不实际执行
-
-    使用示例：
-
-   ```bash
-   omni_cli install_code
-   ```
-
-4. omni_cli sync_code --code_path
-
-    功能：将指定路径源代码同步到所有节点对应的容器中的/workspace/omniinfer。
-
-    参数说明：
-
-   > --help: 帮助信息
-   >
-   > --code_path：要同步的代码路径（必需）。
-   >
-   > --deploy_path：配置文件路径，默认为 $pwd/server_profiles.yml
-   >
-   > --dry_run：测试模式，只显示将要执行的操作而不实际执行
-
-    使用示例：
-
-   ```bash
-   omni_cli sync_code --code_path /path/to/my/code   # 路径会被补全为 /path/to/my/code/omniinfer
-   ```
-
-## 开发计划
-1. cfg 支持按照特性级别配置，并检查单个服务内配置是否冲突、互斥
-2. 当前设计所有模型、场景默认/最优配置在同一个文件tools/omni_cli/configs/default_profiles.yml，后续要将不同模型最优配置拆分为独立文件
-3. 拉起服务调用start命令，需要校验多个服务间的配置是否有差异，防止不同服务特性配置不一致
-4. start命令要支持单独拉P/D/C
-5. ls命令需要返回容器状态
-6. start命令要检查服务是否拉起，以进度条方式展示
-<<<<<<< HEAD
-7. 完成 omni_cli upgrade
-8. 完成 omni_cli collect_log
-
-=======
-7. 完成 omni_cli upgrade    
-8. 完成 omni_cli collect_log
-9. 多级组P支持
->>>>>>> 6775934f
+# omni_cli 使用文档
+
+## 安装
+
+```bash
+cd omniinfer/tools; python -m build --wheel      # 无wheel包，源码安装
+pip install omni_cli***.wheel --force-reinstall --no-build-isolation --no-deps
+```
+
+## 快速开始
+
+omni_cli 会在命令执行路径创建配置文件，并依赖该配置文件。不同用户、模型请在不同路径下执行。add_node第一次执行时会创建该配置文件。以下内容以deepseek 1p1d 三机部署为例，使用镜像容器中已经安装的omniinfer和vllm，依赖于容器中/workspace/omniinfer的拉起脚本。
+
+1. 添加节点
+
+   ```bash
+   omni_cli add_node --role C --name c0 --host_ip 本机IP --ssh_private_key_file 本机SSH_KEY文件 --docker_image_id 镜像
+   omni_cli add_node --role P --name p0 --host_ip 本机IP --ssh_private_key_file 本机SSH_KEY文件 --docker_image_id 镜像
+   omni_cli add_node --role D --name d0 --host_ip 本机IP --ssh_private_key_file 本机SSH_KEY文件 --docker_image_id 镜像
+   omni_cli add_node --role D --name d1 --host_ip 本机IP --master-node 主D节点 --ssh_private_key_file 本机SSH_KEY文件 --docker_image_id 镜像
+   ```
+
+2. 修改配置
+
+   omni_cli具有推断配置的功能。因为不同模型、不同场景参数差别巨大，需要先配置模型路径，omni_cli依据路径名称推断模型，并提供部分场景默认配置。
+
+   ```bash
+   # 配置所有节点，支持按照Role、节点名称分别配置，参见下文omni_cli cfg详细介绍
+   omni_cli cfg --set all env --MODEL_PATH 模型路径
+   omni_cli cfg --set all env --LOG_PATH 日志路径
+   omni_cli cfg --set all --container_name_prefix  容器名称前缀 # 依据前缀生成所有容器名称，如 prefix_prefill_p0
+   ```
+
+3. 服务拉起
+
+   ```bash
+   omni_cli run_docker  # 如需使用指定容器，必须跳过此步
+   omni_cli start       # 服务拉起，包括ranktable生成、global proxy拉起
+   omni_cli stop        # 服务停止
+   ```
+
+## 命令列表
+
+   ```bash
+   # 节点管理
+   omni_cli ls
+   omni_cli add_node
+   omni_cli rm_node
+
+   # 配置管理
+   omni_cli cfg
+   omni_cli inspect
+
+   # 服务管理
+   omni_cli run_docker
+   omni_cli start
+   omni_cli stop
+
+   # 开发工具
+   omni_cli upgrade     # 开发中
+   omni_cli collect_log # 开发中
+   omni_cli install_code
+   omni_cli sync_code
+   ```
+
+### 节点管理
+
+1. omni_cli ls
+
+   功能：输出当前的节点，包括role, name, IP。
+
+   使用示例：
+
+   ```bash
+   omni_cli ls
+   ```
+
+   效果展示：
+
+   ```
+   Role  | Name  | IP Address
+   ------------------------------
+   C     | c0    | 127.0.0.1
+   D     | d0    | 127.0.0.2
+   D     | d1    | 127.0.0.3
+   P     | p0    | 127.0.0.1
+   ------------------------------
+
+   ```
+2. omni_cli add_node
+
+   功能：在当前工作区初始化或修改server_profiles.yml文件并向其添加节点。后续支持动态扩缩容
+
+   参数说明：
+
+   > --help: 帮助信息
+   >
+   > --role：节点角色（必需），从 ['P', 'D', 'C'] 中选择，分别代表Prefill，Decode 和 Global Proxy
+   >
+   > --name：节点名称（必需）
+   >
+   > --host_ip：主机IP地址（必需）
+   >
+   > --ssh_private_key_file：SSH私钥文件路径（必需）
+   >
+   > --docker_image_id：Docker镜像ID（必需）
+   >
+   > --user：SSH用户名，默认为 "root"
+   >
+   > --ssh_common_args：SSH通用参数，默认为"-o StrictHostKeyChecking=no -o IdentitiesOnly=yes"
+   >
+   >  --master-ip：主节点，默认为当前添加的节点自己，用于多机组服务。主节点无需设置，从节点需要配置主节点，例如，d0.
+
+   使用示例：
+
+   ```bash
+   omni_cli add_node --role P --name p0 --host_ip 127.0.0.1 \
+   --ssh_private_key_file /path/to/my/key --docker_image_id myapp:latest
+   ```
+
+3. omni_cli rm_node
+
+   功能：从配置文件中删除指定节点。后续支持动态扩缩容
+
+   参数说明：
+
+   > --help: 帮助信息
+   >
+   > --role：节点角色（必需），从 ['P', 'D', 'C'] 中选择
+   >
+   > --name：要删除的节点名称（必需）
+   >
+   > --deploy_path：配置文件路径，默认为 $pwd/server_profiles.yml
+
+    使用示例：
+
+   ```bash
+   omni_cli rm_node --role P --name p0
+   ```
+
+### 配置管理
+
+1. omni_cli cfg
+
+   命令执行时会检测当前配置文件中MODEL_PATH是否已经配置，如果没有配置，则拒绝生效，要求先配置MODEL_PATH。
+
+   功能：修改或者删除节点的环境变量和参数。可以对所有节点或者某组节点批量修改或删除配置，也可以只针对某个节点修改或删除配置。
+
+   使用示例：
+   ```bash
+
+   # NAME 可以是 all(所有节点)， p/d/c(按照Role)，p0/d0/c0(按照名称)
+
+   # 配置设置
+   #
+   # 环境变量
+   omni_cli cfg --set NAME env --MODEL_PATH /data/models/DeepSeek-R1-w8a8-fusion
+   # 一般 args
+   omni_cli cfg --set NAME args --num-servers 32
+   # extra-args
+   omni_cli cfg --set NAME args --extra-args '--max-num-batched-tokens 30000 --max-num-seqs 32'
+   # additional-config
+   omni_cli cfg --set NAME args --additional-config '--graph_model_compile_config level:1'
+   # 单独支持 容器名称、镜像、visible device 配置
+   omni_cli cfg --set NAME --container_name_prefix docker_name # 设置容器名前缀
+   omni_cli cfg --set NAME --container_name docker_name # 设置容器名
+   omni_cli cfg --set NAME --DOCKER_IMAGE_ID swr.cn-east-4.myhuaweicloud.com/omni-ci/omni_infer-a3-arm:master-202508191159-daily # 设置镜像 ID
+   omni_cli cfg --set NAME --ascend_rt_visible_devices 0,1,2,3,4,5,6,7,8,9,10,11,12,13,14,15,16 # 设置卡号
+
+   # 配置删除
+   #
+   # 环境变量
+   omni_cli cfg --delete NAME env --MODEL_PATH
+   # 一般 args
+   omni_cli cfg --delete NAME args --num-servers
+   # extra-args
+   omni_cli cfg --delete NAME args --extra-args '--max-num-batched-tokens --max-num-seqs'
+   # additional-config
+   omni_cli cfg --delete NAME args --additional-config '--graph_model_compile_config'
+   # 单独支持 容器名称、镜像、visible device 配置
+   omni_cli cfg --delete NAME --container_name
+   omni_cli cfg --delete NAME --DOCKER_IMAGE_ID
+   omni_cli cfg --delete NAME --ascend_rt_visible_devices
+
+   ```
+
+2. omni_cli inspect
+
+   功能：根据名称，输出该节点所有配置信息
+
+   参数说明：
+   > name: 节点名称，可通过omni_cli ls查看
+
+   使用示例:
+   ``` bash
+   omni_cli inspect p0
+   ```
+
+### 服务管理
+
+1. omni_cli run_docker
+
+   功能：根据 add_node、cfg配置，启动所有容器。如果已有同名容器，会将同名容器销毁，重新创建
+
+   参数说明：
+
+   > --help: 帮助信息
+   >
+   > --config_path：配置文件路径，默认为 $pwd/server_profiles.yml
+   >
+   > --dry-run：测试模式，只显示将要执行的操作而不实际执行
+
+    使用示例：
+
+   ```bash
+   omni_cli run_docker --config_path test.yml
+   ```
+
+2. omni_cli start
+
+   功能：依据模板配置和配置推断，在已配置容器中，将推理服务拉起，包括ranktable生成、global proxy拉起。(ranktable生成是临时方案，动态扩缩容会去掉ranktable机制)。
+
+   参数说明：
+
+   > --help: 帮助信息
+   >
+   > --skip-verify-config:  跳过配置校验，避免配置推断修改用户指定配置
+   >
+   > --config_path:  使用指定omni_cli配置文件拉起服务，默认为 $pwd/server_profiles.yml
+   >
+   > --run_dev: 开发者快速拉起，跳过ranktable生成和global proxy拉起。需确保已经进行normal拉起，完成ranktable生成和global proxy拉起。
+
+   使用示例：
+
+   ```bash
+   omni_cli start --config_path server_profiles.yml
+   ```
+
+3. omni_cli stop
+
+   功能：在已配置容器中，将服务停止。注：不会停止配置容器之外的服务
+
+   参数说明:
+
+   > --help: 帮助信息
+
+   使用示例：
+
+   ```bash
+   omni_cli stop
+   ```
+
+### 开发工具
+
+1. omni_cli upgrade
+
+    功能：执行安装流程，将omniinfer和global proxy安装包安装进入指定容器中。
+
+    参数说明：
+
+   > --help: 帮助信息
+   >
+   > --omni_package:  需要安装的omniinfer包
+   >
+   > --vllm_package:  需要安装的vllm包
+   >
+   > --proxy_package: 需要安装的Global Proxy包
+
+    使用示例：
+
+   ``` bash
+   omni_cli upgrade --omni_package XXXXX.whl  --vllm_package XXXXX.whl --proxy_package XXXXX.rpm
+   ```
+
+2. omni_cli collect_log
+
+    功能：将日志从各个容器中收集到执行机路径。
+
+    参数说明：
+
+   > --name: 指定需要获取的日志，all, P, D, C分别代表所有日志、所有P日志、所有D日志、Proxy日志
+
+    使用示例：
+
+   ```bash
+   omni_cli collect_log --name all
+   ```
+
+3. omni_cli install_code
+
+    功能：执行安装流程，将容器中/workspace/omniinfer代码采用editable模式安装，替换容器中自带omni_infer和vllm。对于同一个容器，只需执行一次，后续仅同步代码 sync_code 即可
+
+    参数说明：
+
+   > --help: 帮助信息
+   >
+   > --deploy_path：配置文件路径，默认为 $pwd/server_profiles.yml
+   >
+   > --dry_run：测试模式，只显示将要执行的操作而不实际执行
+
+    使用示例：
+
+   ```bash
+   omni_cli install_code
+   ```
+
+4. omni_cli sync_code --code_path
+
+    功能：将指定路径源代码同步到所有节点对应的容器中的/workspace/omniinfer。
+
+    参数说明：
+
+   > --help: 帮助信息
+   >
+   > --code_path：要同步的代码路径（必需）。
+   >
+   > --deploy_path：配置文件路径，默认为 $pwd/server_profiles.yml
+   >
+   > --dry_run：测试模式，只显示将要执行的操作而不实际执行
+
+    使用示例：
+
+   ```bash
+   omni_cli sync_code --code_path /path/to/my/code   # 路径会被补全为 /path/to/my/code/omniinfer
+   ```
+
+## 开发计划
+1. cfg 支持按照特性级别配置，并检查单个服务内配置是否冲突、互斥
+2. 当前设计所有模型、场景默认/最优配置在同一个文件tools/omni_cli/configs/default_profiles.yml，后续要将不同模型最优配置拆分为独立文件
+3. 拉起服务调用start命令，需要校验多个服务间的配置是否有差异，防止不同服务特性配置不一致
+4. start命令要支持单独拉P/D/C
+5. ls命令需要返回容器状态
+6. start命令要检查服务是否拉起，以进度条方式展示
+7. 完成 omni_cli upgrade
+8. 完成 omni_cli collect_log
+9. 多级组P支持