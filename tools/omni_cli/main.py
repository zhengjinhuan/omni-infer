#
# Copyright (c) 2025 Huawei Technologies Co., Ltd. All Rights Reserved.
#
# Licensed under the Apache License, Version 2.0 (the "License");
# you may not use this file except in compliance with the License.
# You may obtain a copy of the License at
#
#     http://www.apache.org/licenses/LICENSE-2.0
#
# Unless required by applicable law or agreed to in writing, software
# distributed under the License is distributed on an "AS IS" BASIS,
# WITHOUT WARRANTIES OR CONDITIONS OF ANY KIND, either express or implied.
# See the License for the specific language governing permissions and
# limitations under the License.
# This file is a part of the vllm-ascend project.
#
import argparse
import subprocess
import yaml
import requests
import json
import os
from omni_cli.config_transform import transform_deployment_config
from omni_cli.config_transform import detect_file_encoding
from typing import Dict, Any, List, Tuple, Optional
from pathlib import Path
import tempfile
import shlex
<<<<<<< HEAD
=======
import omni_cli.proxy
>>>>>>> 89b57b0b

def execute_command(command):
    """Execute the ansible command"""
    process = subprocess.Popen(
        command,
        shell=True
    )

    return_code = process.wait()
    if return_code != 0:
        print(f"Deployment failed with return code {return_code}")
    else:
        print("Deployment succeeded")
    return return_code

def _walk_hosts(node: Dict[str, Any]) -> List[Tuple[str, Dict[str, Any]]]:
    """Flatten an Ansible-style inventory dict into [(host, hostvars)]."""
    out: List[Tuple[str, Dict[str, Any]]] = []
    if not isinstance(node, dict):
        return out
    for h, vars_ in (node.get("hosts") or {}).items():
        out.append((h, vars_ or {}))
    for _g, child in (node.get("children") or {}).items():
        out.extend(_walk_hosts(child))
    return out

def _double_quotes(s: str) -> str:
    """Wrap value in double quotes for a safe shell arg."""
    s = str(s)
    s = s.replace("\\", "\\\\").replace('"', '\\"').replace("`", "\\`")
    return f'"{s}"'

def _build_export_block(env: Dict[str, Any]) -> str:
    """Build a sequence of export lines."""
    items_plain = [(k, v) for k, v in env.items() if "$" not in str(v)]
    items_refs  = [(k, v) for k, v in env.items() if "$" in str(v)]

    lines = []
    for k, v in items_plain + items_refs:
        if v is None:
            v = ""
        lines.append(f'export {k}={_double_quotes(v)}')
    return "\n".join(lines)

def _build_args_line(args: Dict[str, Any]) -> str:
    """
    Build a flat CLI argument string like:
      --tp "16" --kv-transfer-config "{\"kv_connector\":\"...\",\"kv_rank\":$KV_RANK}"
    Rules:
      - If a value is None -> boolean-like flag (emit `--flag` only)
      - Else -> `--flag "value"` where value is safely double-quoted
      - Assumes caller passes kv-transfer-config as a JSON string already
    """
    parts = []
    for k, v in (args or {}).items():
        flag = f"--{k}"
<<<<<<< HEAD
        if v is None:
            continue
        elif v == "":
=======
        if v is None or v == "":
>>>>>>> 89b57b0b
            parts.append(flag)
        else:
            parts.append(f"{flag} {_double_quotes(v)}")
    return " ".join(parts)

<<<<<<< HEAD
def omni_cli_start(
    inventory_path: str = "./serving_profiles.yml",
=======
def omni_ranktable(inventory):
    cur_dir = os.path.dirname(__file__)
    cmd = "ansible-playbook -i " + inventory + " " + cur_dir + "/ansible/ranktable.yml"
    os.system(cmd)

def omni_cli_start(
    inventory_path: str = "omni_cli/configs/serving_profiles.yml",
>>>>>>> 89b57b0b
    host_pattern: Optional[str] = None,   # e.g., "127.0.0.1"
    role_filter: Optional[str] = None,    # e.g., "P" or "D"
    python_bin: str = "python",
    entry_py: str = "start_api_servers.py"
) -> None:
    """
    Read inventory YAML, generate a per-host bash script, and run it via:
      ansible <host> -i <inventory> -m script -a <script_path>
    """
<<<<<<< HEAD
=======
    omni_cli.proxy.omni_run_proxy(inventory_path)
>>>>>>> 89b57b0b
    inv_file = Path(inventory_path).expanduser().resolve()
    with open(inv_file, "r", encoding="utf-8") as f:
        inv = yaml.safe_load(f)

    all_hosts = _walk_hosts(inv.get("all", inv))

    selected: List[Tuple[str, Dict[str, Any]]] = []
    for host, hv in all_hosts:
        if host_pattern and host != host_pattern:
            continue
        if role_filter and hv.get("role") != role_filter:
            continue
        selected.append((host, hv))

    if not selected:
        raise RuntimeError("No matching hosts found with given filters.")

    for host, hv in selected:
        env: Dict[str, Any] = hv.get("env", {}) or {}
        args: Dict[str, Any] = hv.get("args", {}) or {}
        docker_name: str = hv.get("docker_name")

        export_block = _build_export_block(env)
        args_line = _build_args_line(args)

        with tempfile.NamedTemporaryFile(
            "w", delete=False,
            dir="./",
            prefix=f"omni_start_{host.replace('.', '_')}_",
            suffix=".sh"
        ) as tf:
            script_path = Path(tf.name)
<<<<<<< HEAD
            code_path = str(env.get("CODE_PATH") or "").strip()
            log_path = str(env.get("LOG_PATH") or "").strip()
            tf.write("#!/usr/bin/env bash\n")
=======
            tf.write("#!/usr/bin/env bash\n")
            code_path = str(env.get("CODE_PATH") or "").strip()
            log_path = str(env.get("LOG_PATH") or "").strip()

>>>>>>> 89b57b0b
            tf.write("set -euo pipefail\n\n")

            tf.write(f"docker exec -i {shlex.quote(docker_name)} bash -s <<'EOF'\n")
            tf.write("source ~/.bashrc\n\n")

            tf.write(f"if [ ! -d {shlex.quote(log_path)} ]; then\n")
            tf.write(f"  mkdir -p {shlex.quote(log_path)}\n")
            tf.write("fi\n")

            tf.write("# Export environment variables\n")
            tf.write(export_block + "\n\n")
            tf.write(f'echo "{export_block}\n" > {log_path}/omni_cli.log\n\n')

            tf.write("# Exec the command\n")
            tf.write(f"cd {_double_quotes(code_path)}/tools/scripts\n\n")
            tf.write(f"{python_bin} {entry_py} {args_line} >> {log_path}/omni_cli.log 2>&1 &\n")
            tf.write("EOF\n")

        os.chmod(script_path, 0o755)

        cmd = (
            f"ansible {shlex.quote(host)} "
            f"-i {shlex.quote(str(inv_file))} "
            f"-m script "
            f"-a {shlex.quote(str(script_path))}"
        )

        try:
            execute_command(cmd)
        finally:
            try:
                script_path.unlink(missing_ok=True)
            except Exception:
                pass

def omni_cli_stop(
<<<<<<< HEAD
    inventory_path: str = "./serving_profiles.yml",
=======
    inventory_path: str = "tools/omni_cli/configs/serving_profiles.yml",
>>>>>>> 89b57b0b
    host_pattern: Optional[str] = None,   # e.g., "127.0.0.1"
    role_filter: Optional[str] = None,    # e.g., "P" or "D"
) -> None:
    """kill python and vllm processes in the containers
    """
    inv_file = Path(inventory_path).expanduser().resolve()
    with open(inv_file, "r", encoding="utf-8") as f:
        inv = yaml.safe_load(f)

    all_hosts = _walk_hosts(inv.get("all", inv))

    selected: List[Tuple[str, Dict[str, Any]]] = []
    for host, hv in all_hosts:
        if host_pattern and host != host_pattern:
            continue
        if role_filter and hv.get("role") != role_filter:
            continue
        selected.append((host, hv))

    if not selected:
        raise RuntimeError("No matching hosts found with given filters.")

    for host, hv in selected:
        env: Dict[str, Any] = hv.get("env", {}) or {}
        docker_name: str = hv.get("docker_name")

        with tempfile.NamedTemporaryFile(
            "w", delete=False,
            dir="./",
            prefix=f"omni_stop_{host.replace('.', '_')}_",
            suffix=".sh"
        ) as tf:
            script_path = Path(tf.name)

            tf.write("#!/usr/bin/env bash\n")
            tf.write(f"docker exec -i {shlex.quote(docker_name)} bash -s <<'EOF'\n")
            tf.write("pkill -9 python || true\n")
            tf.write("pkill -9 vllm   || true\n")
            tf.write("EOF\n")
        os.chmod(script_path, 0o755)

        cmd = (
            f"ansible {shlex.quote(host)} "
            f"-i {shlex.quote(str(inv_file))} "
            f"-m script "
            f"-a {shlex.quote(str(script_path))}"
        )

        try:
            execute_command(cmd)
        finally:
            try:
                script_path.unlink(missing_ok=True)
                pass
            except Exception:
                pass


def prepare_omni_service_in_developer_mode(config_path):
    """In developer mode, preparing to run the omni service."""
    transform_deployment_config(config_path)
    command = f"ansible-playbook -i omni_infer_inventory.yml omni_infer_server.yml --skip-tags 'sync_code,pip_install,run_server,fetch_log'"
    execute_command(command)

def run_omni_service_in_developer_mode():
    """In developer mode, running the omni service."""
    command = f"ansible-playbook -i omni_infer_inventory.yml omni_infer_server.yml --tags run_server"
    execute_command(command)

def synchronize_code():
    """In developer mode, copy the code from the execution machine to the target machine container."""
    command = f"ansible-playbook -i omni_infer_inventory.yml omni_infer_server.yml --tags sync_code"
    execute_command(command)

def install_packages():
    """In developer mode, copy the code and install the packages."""
    command = f"ansible-playbook -i omni_infer_inventory.yml omni_infer_server.yml --tags 'sync_code,pip_install'"
    execute_command(command)

def set_configuration(config_path):
    """Set configuration."""
    transform_deployment_config(config_path)

def del_configuration(config_path):
    """Delete configuration"""
    transform_deployment_config(config_path)

def inspect_configuration(config_path):
    """Inspect detailed configuration information"""
    encoding = detect_file_encoding(config_path)
    with open(config_path, 'r', encoding=encoding) as file:
        data = json.load(file)

    print(json.dumps(
        data,
        indent=4,
        sort_keys=True,
        ensure_ascii=False
    ))

def upgrade_packages():
    """Install the latest wheel package"""
    command = f"ansible-playbook -i omni_infer_inventory.yml omni_infer_server.yml --tags pip_install"
    execute_command(command)

def fetch_logs():
    """Fetch logs"""
    command = f"ansible-playbook -i omni_infer_inventory.yml omni_infer_server.yml --tags fetch_log"
    execute_command(command)

def main():
    # Create main argument parser with description
    parser = argparse.ArgumentParser(description="Omni Inference Service Management")
    subparsers = parser.add_subparsers(dest="command", required=True)

    # START command configuration
    start_parser = subparsers.add_parser("start", help="Start the omni services")
    start_parser.add_argument(
        "config_path",
        nargs='?',
        default=None,
        help='Start in normal mode with config file'
    )
    start_group = start_parser.add_mutually_exclusive_group()
    start_group.add_argument(
        "--normal",
        nargs=1,
        metavar='config_path',
        help="Start in normal mode (default) with config file"
    )
    start_group.add_argument(
        "--prepare_dev",
        nargs=1,
        metavar='config_path',
        help="Start in developer mode with config file: Environmental preparation"
    )
    start_group.add_argument("--run_dev", action="store_true", help="Start in developer mode: Start the service")

    # STOP command configuration
    subparsers.add_parser("stop", help="Stop the omni service")

    # SYNC_DEV command configuration
    subparsers.add_parser("sync_dev", help="Developer mode: Synchronize the code")

    # INSTALL_DEV command configuration
    subparsers.add_parser("install_dev", help="Developer mode: Install packages")

    # CFG command configuration
    cfg_parser = subparsers.add_parser("cfg", help="Modify configuration")
    cfg_group = cfg_parser.add_mutually_exclusive_group()
    cfg_group.add_argument("--set", nargs=1, metavar='config_path', help="Set configuration")
    cfg_group.add_argument("--delete", nargs=1, metavar='config_path', help="Delete configuration")

    # INSPECT command configuration
    inspect_parser = subparsers.add_parser("inspect", help="Inspect Configuration")
    inspect_parser.add_argument('config_path', type=str, help='Path to the configuration file')

    # UPGRADE command configuration
    subparsers.add_parser("upgrade", help="Upgrade packages")

    # FETCH_LOG command configuration
    subparsers.add_parser("fetch_log", help="Fetch logs")

    args = parser.parse_args()
    if args.command == "start" and not any([args.normal, args.prepare_dev, args.run_dev]):
        args.normal = True

    # Command processing logic
    if args.command == "start":
        print("Start omni service.")
        if args.config_path is not None:
            print("Normal mode.")
            omni_cli_start()
        elif args.normal:
            print("Normal mode.")
            omni_cli_start()
        elif args.prepare_dev:
            print("Developer mode: Environmental preparation.")
            prepare_omni_service_in_developer_mode(args.prepare_dev[0])
        elif args.run_dev:
            print("Developer mode: Start the service.")
            run_omni_service_in_developer_mode()
    elif args.command == "stop":
        print("Stop omni service.")
        omni_cli_stop()
    elif args.command == "sync_dev":
        print("Synchronize the code.")
        synchronize_code()
    elif args.command == "install_dev":
        print("Install packages.")
        install_packages()
    elif args.command == "cfg":
        if args.set:
            print("Set configuration.")
            set_configuration(args.set[0])
        elif args.delete:
            print("Delete configuration.")
            del_configuration(args.delete[0])
    elif args.command == "inspect":
        print("Inspect configuration.")
        inspect_configuration(args.config_path)
    elif args.command == "upgrade":
        print("Upgrade packages")
        upgrade_packages()
    elif args.command == "fetch_log":
        print("Fetch logs")
        fetch_logs()


if __name__ == "__main__":
    main()<|MERGE_RESOLUTION|>--- conflicted
+++ resolved
@@ -26,10 +26,7 @@
 from pathlib import Path
 import tempfile
 import shlex
-<<<<<<< HEAD
-=======
 import omni_cli.proxy
->>>>>>> 89b57b0b
 
 def execute_command(command):
     """Execute the ansible command"""
@@ -86,30 +83,21 @@
     parts = []
     for k, v in (args or {}).items():
         flag = f"--{k}"
-<<<<<<< HEAD
         if v is None:
             continue
         elif v == "":
-=======
-        if v is None or v == "":
->>>>>>> 89b57b0b
             parts.append(flag)
         else:
             parts.append(f"{flag} {_double_quotes(v)}")
     return " ".join(parts)
 
-<<<<<<< HEAD
-def omni_cli_start(
-    inventory_path: str = "./serving_profiles.yml",
-=======
 def omni_ranktable(inventory):
     cur_dir = os.path.dirname(__file__)
     cmd = "ansible-playbook -i " + inventory + " " + cur_dir + "/ansible/ranktable.yml"
     os.system(cmd)
 
 def omni_cli_start(
-    inventory_path: str = "omni_cli/configs/serving_profiles.yml",
->>>>>>> 89b57b0b
+    inventory_path: str = "./serving_profiles.yml",
     host_pattern: Optional[str] = None,   # e.g., "127.0.0.1"
     role_filter: Optional[str] = None,    # e.g., "P" or "D"
     python_bin: str = "python",
@@ -119,10 +107,7 @@
     Read inventory YAML, generate a per-host bash script, and run it via:
       ansible <host> -i <inventory> -m script -a <script_path>
     """
-<<<<<<< HEAD
-=======
     omni_cli.proxy.omni_run_proxy(inventory_path)
->>>>>>> 89b57b0b
     inv_file = Path(inventory_path).expanduser().resolve()
     with open(inv_file, "r", encoding="utf-8") as f:
         inv = yaml.safe_load(f)
@@ -155,16 +140,9 @@
             suffix=".sh"
         ) as tf:
             script_path = Path(tf.name)
-<<<<<<< HEAD
             code_path = str(env.get("CODE_PATH") or "").strip()
             log_path = str(env.get("LOG_PATH") or "").strip()
             tf.write("#!/usr/bin/env bash\n")
-=======
-            tf.write("#!/usr/bin/env bash\n")
-            code_path = str(env.get("CODE_PATH") or "").strip()
-            log_path = str(env.get("LOG_PATH") or "").strip()
-
->>>>>>> 89b57b0b
             tf.write("set -euo pipefail\n\n")
 
             tf.write(f"docker exec -i {shlex.quote(docker_name)} bash -s <<'EOF'\n")
@@ -201,11 +179,7 @@
                 pass
 
 def omni_cli_stop(
-<<<<<<< HEAD
     inventory_path: str = "./serving_profiles.yml",
-=======
-    inventory_path: str = "tools/omni_cli/configs/serving_profiles.yml",
->>>>>>> 89b57b0b
     host_pattern: Optional[str] = None,   # e.g., "127.0.0.1"
     role_filter: Optional[str] = None,    # e.g., "P" or "D"
 ) -> None:
