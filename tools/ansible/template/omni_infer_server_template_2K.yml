--- conflicted
+++ resolved
@@ -358,7 +358,6 @@
       bash build.sh
 
       cd ${CODE_PATH}/omniinfer/tools/scripts
-<<<<<<< HEAD
       bash global_proxy.sh \
         --listen-port "$PROXY_NODE_PORT" \
         --prefill-servers-list "$prefill_result" \
@@ -369,9 +368,6 @@
         --start-core-index 16 \
         --prefill-lb-sdk ${PREFILL_LB_SDK} \
         --decode-lb-sdk ${DECODE_LB_SDK}
-=======
-      bash global_proxy.sh --listen-port "$PROXY_NODE_PORT" --prefill-servers-list "$prefill_result" --decode-servers-list "$decode_result" --log-file /dev/shm/trace/logs/nginx_error.log --log-level notice --core-num 4 --start-core-index 16
->>>>>>> e4325fee
 
     kill_python_processes_cmd: |
       #!/bin/bash
