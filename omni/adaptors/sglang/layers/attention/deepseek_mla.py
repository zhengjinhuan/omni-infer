from __future__ import annotations

from enum import IntEnum, auto
from typing import Any, Dict, Iterable, Optional, Tuple

import torch
<<<<<<< HEAD
import torchair
from contextlib import nullcontext
=======
from torch import nn
import torch_npu
from transformers import PretrainedConfig
>>>>>>> 6f715149

from sglang.srt.layers.communicator import LayerScatterModes, ScatterMode
from sglang.srt.layers.dp_attention import (
    attn_tp_all_gather_into_tensor,
    get_attention_tp_rank,
    get_attention_tp_size,
)
from sglang.srt.layers.linear import (
    ColumnParallelLinear,
    MergedColumnParallelLinear,
    ReplicatedLinear,
    RowParallelLinear,
)
from sglang.srt.layers.quantization import deep_gemm_wrapper
from sglang.srt.layers.quantization.base_config import QuantizationConfig
from sglang.srt.layers.quantization.fp8_kernel import (
    is_fp8_fnuz,
    per_tensor_quant_mla_fp8,
    per_token_group_quant_mla_deep_gemm_masked_fp8,
)
from sglang.srt.layers.radix_attention import RadixAttention
from sglang.srt.managers.schedule_batch import global_server_args_dict
from sglang.srt.model_executor.forward_batch_info import (
    ForwardBatch,
    ForwardMode,
    PPProxyTensors,
)
from sglang.srt.utils import (
    BumpAllocator,
    LazyValue,
    add_prefix,
    bind_or_assign,
    get_bool_env_var,
    get_device_sm,
    get_int_env_var,
    is_flashinfer_available,
    is_non_idle_and_non_empty,
    log_info_on_rank0,
    use_intel_amx_backend,
)

from omni.adaptors.sglang.layers.rotary_embedding import get_rope
from omni.adaptors.sglang.layers.layernorm import RMSNorm
from omni.adaptors.sglang.layers.linear import (
    MergedColumnParallelLinear,
    RowParallelLinear,
)

BLOCK_SIZE = 128
KVCACHE_NZ_DIM = 16

class AttnForwardMethod(IntEnum):
    # Use multi-head attention
    MHA = auto()

    # Use absorbed multi-latent attention
    MLA = auto()

    # Use multi-head attention, but with KV cache chunked.
    # This method can avoid OOM when prefix lengths are long.
    MHA_CHUNKED_KV = auto()

    # Use MLA but with fused RoPE
    MLA_FUSED_ROPE = auto()

    # Use MLA with fused RoPE kernel for CPU
    MLA_FUSED_ROPE_CPU = auto()


def yarn_get_mscale(scale: float = 1, mscale: float = 1) -> float:
    import math

    if scale <= 1:
        return 1.0
    return 0.1 * mscale * math.log(scale) + 1.0


class DeepseekMLA(nn.Module):

    def __init__(
        self,
        config: PretrainedConfig,
        hidden_size: int,
        num_heads: int,
        qk_nope_head_dim: int,
        qk_rope_head_dim: int,
        v_head_dim: int,
        q_lora_rank: int,
        kv_lora_rank: int,
        rope_theta: float = 10000,
        rope_scaling: Optional[Dict[str, Any]] = None,
        max_position_embeddings: int = 8192,
        quant_config: Optional[QuantizationConfig] = None,
        reduce_results: bool = True,
        layer_id: int = None,
        prefix: str = "",
        layer_scatter_modes: LayerScatterModes = None,
    ) -> None:
        super().__init__()

        self.rope_scaling = rope_scaling
        self.quant_config = quant_config
        self.prefix = prefix

        self.layer_id = layer_id
        self.hidden_size = hidden_size
        self.qk_nope_head_dim = qk_nope_head_dim
        self.qk_rope_head_dim = qk_rope_head_dim
        self.qk_head_dim = qk_nope_head_dim + qk_rope_head_dim
        self.v_head_dim = v_head_dim
        self.q_lora_rank = q_lora_rank
        self.kv_lora_rank = kv_lora_rank
        attn_tp_rank = get_attention_tp_rank()
        attn_tp_size = get_attention_tp_size()

        self.num_heads = num_heads
        assert num_heads % attn_tp_size == 0
        self.num_local_heads = num_heads // attn_tp_size
        self.scaling = self.qk_head_dim**-0.5
        self.rope_theta = rope_theta
        self.max_position_embeddings = max_position_embeddings

        self.layer_scatter_modes = layer_scatter_modes

        self.mask_length = 2048
        self.attn_mask = ~torch.tril(
            torch.ones(
                (self.mask_length, self.mask_length),
                dtype=torch.bool,
                device=global_server_args_dict["device"],
            )
        )

        # For tensor parallel attention
        if self.q_lora_rank is not None:
            self.fused_qkv_a_proj_with_mqa = ReplicatedLinear(
                self.hidden_size,
                self.q_lora_rank + self.kv_lora_rank + self.qk_rope_head_dim,
                bias=False,
                quant_config=quant_config,
                prefix=add_prefix("fused_qkv_a_proj_with_mqa", prefix),
            )
            self.q_a_layernorm = RMSNorm(self.q_lora_rank, eps=config.rms_norm_eps)
            self.q_b_proj = ColumnParallelLinear(
                q_lora_rank,
                self.num_heads * self.qk_head_dim,
                bias=False,
                quant_config=quant_config,
                prefix=add_prefix("q_b_proj", prefix),
                tp_rank=attn_tp_rank,
                tp_size=attn_tp_size,
            )
        else:
            self.q_proj = ColumnParallelLinear(
                self.hidden_size,
                self.num_heads * self.qk_head_dim,
                bias=False,
                quant_config=quant_config,
                prefix=add_prefix("q_proj", prefix),
                tp_rank=attn_tp_rank,
                tp_size=attn_tp_size,
            )
            self.kv_a_proj_with_mqa = ReplicatedLinear(
                self.hidden_size,
                self.kv_lora_rank + self.qk_rope_head_dim,
                bias=False,
                quant_config=quant_config,
                prefix=add_prefix("kv_a_proj_with_mqa", prefix),
            )

        self.kv_b_proj = ColumnParallelLinear(
            self.kv_lora_rank,
            self.num_heads * (self.qk_nope_head_dim + self.v_head_dim),
            bias=False,
            quant_config=None,  # NPU not support quantization method for kv_b_proj
            prefix=add_prefix("kv_b_proj", prefix),
            tp_rank=attn_tp_rank,
            tp_size=attn_tp_size,
        )
        # O projection.
        self.o_proj = RowParallelLinear(
            self.num_heads * self.v_head_dim,
            self.hidden_size,
            bias=False,
            quant_config=quant_config,
            reduce_results=reduce_results,
            prefix=add_prefix("o_proj", prefix),
            tp_rank=attn_tp_rank,
            tp_size=attn_tp_size,
        )
        self.kv_a_layernorm = RMSNorm(self.kv_lora_rank, eps=config.rms_norm_eps)

        if rope_scaling:
            rope_scaling["rope_type"] = "deepseek_yarn"

        self.rotary_emb = get_rope(
            qk_rope_head_dim,
            rotary_dim=qk_rope_head_dim,
            max_position=max_position_embeddings,
            base=rope_theta,
            rope_scaling=rope_scaling,
            is_neox_style=False,
        )

        if rope_scaling:
            mscale_all_dim = rope_scaling.get("mscale_all_dim", False)
            scaling_factor = rope_scaling["factor"]
            mscale = yarn_get_mscale(scaling_factor, float(mscale_all_dim))
            self.scaling = self.scaling * mscale * mscale
        else:
            self.rotary_emb.forward = self.rotary_emb.forward_native

        self.attn_mqa = RadixAttention(
            self.num_local_heads,
            self.kv_lora_rank + self.qk_rope_head_dim,
            self.scaling,
            num_kv_heads=1,
            layer_id=layer_id,
            v_head_dim=self.kv_lora_rank,
            quant_config=quant_config,
            prefix=add_prefix("attn_mqa", prefix),
        )

        self.attn_mha = RadixAttention(
            self.num_local_heads,
            self.qk_nope_head_dim + self.qk_rope_head_dim,
            self.scaling,
            num_kv_heads=self.num_local_heads,
            layer_id=layer_id,
            v_head_dim=self.v_head_dim,
            quant_config=quant_config,
            prefix=add_prefix("attn_mha", prefix),
        )

        self.attn_mha.kv_b_proj = None

        self.w_kc = None
        self.w_vc = None
        self.w_scale = 1.0

        self.w_scale_k = None
        self.w_scale_v = None

        self.disable_chunked_prefix_cache = global_server_args_dict[
            "disable_chunked_prefix_cache"
        ]

        self.rocm_fused_decode_mla = get_bool_env_var(
            "SGLANG_ROCM_FUSED_DECODE_MLA", "false"
        )

        # TODO: Design a finer way to determine the threshold
        self.chunked_prefix_cache_threshold = get_int_env_var(
            "SGL_CHUNKED_PREFIX_CACHE_THRESHOLD", 8192
        )

        # which requires self.w_kc and self.w_vc to be packed.
        # If not, we will use torch.bmm and weight shouldn't be packed in this case
        has_fused_proj = hasattr(self, "fused_qkv_a_proj_with_mqa")

        is_packed_weight = (
            has_fused_proj
            and hasattr(self.fused_qkv_a_proj_with_mqa.quant_method, "quant_config")
            and self.fused_qkv_a_proj_with_mqa.quant_method.quant_config.get_name()
            in {"awq", "awq_marlin", "moe_wna16"}
        )

        self.qkv_proj_with_rope_is_int8 = (
            has_fused_proj
            and not is_packed_weight
            and self.fused_qkv_a_proj_with_mqa.weight.dtype == torch.int8
        )
        self.qkv_proj_with_rope_is_fp8 = (
            has_fused_proj
            and not is_packed_weight
            and self.fused_qkv_a_proj_with_mqa.weight.dtype == torch.float8_e4m3fn
        )

        self.weight_block_size = None

    def forward(
        self,
        positions: torch.Tensor,
        hidden_states: torch.Tensor,
        forward_batch: ForwardBatch,
        zero_allocator: BumpAllocator,
    ):
        if (self.layer_scatter_modes.layer_input_mode == ScatterMode.SCATTERED) and (
            self.layer_scatter_modes.attn_mode == ScatterMode.TP_ATTN_FULL
        ):
            hidden_states, local_hidden_states = (
                forward_batch.gathered_buffer[: forward_batch.input_ids.shape[0]],
                hidden_states,
            )
            attn_tp_all_gather_into_tensor(
                hidden_states,
                local_hidden_states,
            )

        if (
            forward_batch.is_decode_or_idle and not forward_batch.is_prefill_idle
        ) or forward_batch.is_target_verify:
            return self._forward_decode(
                positions, hidden_states, forward_batch, zero_allocator
            )
        else:
            return self._forward_prefill(
                positions, hidden_states, forward_batch, zero_allocator
            )

    def _forward_prefill(
        self,
        positions: torch.Tensor,
        hidden_states: torch.Tensor,
        forward_batch: ForwardBatch,
        zero_allocator: BumpAllocator,
    ):
        if hidden_states.shape[0] == 0:
            assert (
                not self.o_proj.reduce_results
            ), "short-circuiting allreduce will lead to hangs"
            return hidden_states
        if self.q_lora_rank is not None:
            q, latent_cache = self.fused_qkv_a_proj_with_mqa(hidden_states)[0].split(
                [self.q_lora_rank, self.kv_lora_rank + self.qk_rope_head_dim], dim=-1
            )
            q = self.q_a_layernorm(q)
            q = self.q_b_proj(q)[0].view(-1, self.num_local_heads, self.qk_head_dim)
        else:
            q = self.q_proj(hidden_states)[0].view(
                -1, self.num_local_heads, self.qk_head_dim
            )
            latent_cache = self.kv_a_proj_with_mqa(hidden_states)[0]

        _, q_pe = q.split([self.qk_nope_head_dim, self.qk_rope_head_dim], dim=-1)
        kv_a, _ = latent_cache.split([self.kv_lora_rank, self.qk_rope_head_dim], dim=-1)
        latent_cache = latent_cache.unsqueeze(1)
        kv_a = self.kv_a_layernorm(kv_a)
        kv = self.kv_b_proj(kv_a)[0]
        kv = kv.view(-1, self.num_local_heads, self.qk_nope_head_dim + self.v_head_dim)
        k_nope = kv[..., : self.qk_nope_head_dim]
        v = kv[..., self.qk_nope_head_dim :]
        k_pe = latent_cache[:, :, self.kv_lora_rank :]
        
        metadata = forward_batch.attn_backend.forward_metadata
        if metadata.cos is None or metadata.sin is None:
            cos, sin = self.rotary_emb.get_cos_sin(positions)
        else:
            cos, sin = metadata.cos, metadata.sin
        q_pe = q_pe.unsqueeze(2)
        q_pe = torch_npu.npu_interleave_rope(q_pe, cos, sin)
        q_pe = q_pe.squeeze(2)
        k_pe = k_pe.unsqueeze(2)
        k_pe = torch_npu.npu_interleave_rope(k_pe, cos, sin)
        k_pe = k_pe.squeeze(2)

        q[..., self.qk_nope_head_dim :] = q_pe
        k = torch.empty_like(q)
        k[..., : self.qk_nope_head_dim] = k_nope
        k[..., self.qk_nope_head_dim :] = k_pe

        latent_cache[:, :, : self.kv_lora_rank] = kv_a.unsqueeze(1)
        latent_cache[:, :, self.kv_lora_rank :] = k_pe

        # Save latent cache
        forward_batch.token_to_kv_pool.set_kv_buffer(
            self.attn_mha, forward_batch.out_cache_loc, latent_cache, None
        )
        if forward_batch.is_prefill_idle:
            attn_output = q.new_empty(
                q.shape[0], self.num_local_heads * self.v_head_dim
            )
        else:
            k = k.view(-1, self.num_local_heads, self.qk_head_dim)
            v = v.view(-1, self.num_local_heads, self.v_head_dim)
            if q.ndim == 2:
                q = q.view(q.shape[0], self.num_local_heads, -1)
            bs_qlen, q_heads, q_dim = q.size()
            q_nope, q_rope = q.split([self.v_head_dim, self.qk_rope_head_dim], dim=-1)
            k_nope, k_rope = k.split([self.v_head_dim, self.qk_rope_head_dim], dim=-1)

            attn_output, _ = torch.ops.npu.npu_fused_infer_attention_score(
                q_nope,
                k_nope,
                v,
                query_rope=q_rope,
                key_rope=k_rope,
                num_heads=q_heads,
                input_layout="TND",
                atten_mask=self.attn_mask,
                sparse_mode=3,
                actual_seq_lengths=metadata.seq_lens_list_cumsum,
                actual_seq_lengths_kv=metadata.seq_lens_list_cumsum,
                scale=self.scaling,
                next_tokens=0,
            )
            attn_output = attn_output[..., : self.v_head_dim]
        attn_output = attn_output.reshape(-1, self.num_local_heads * self.v_head_dim)
        output, _ = self.o_proj(attn_output)
        return output

    def _forward_decode(
        self,
        positions: torch.Tensor,
        hidden_states: torch.Tensor,
        forward_batch: ForwardBatch,
        zero_allocator: BumpAllocator,
    ):
        if hidden_states.shape[0] == 0:
            assert (
                not self.o_proj.reduce_results
            ), "short-circuiting allreduce will lead to hangs"
            return hidden_states
        if forward_batch.can_run_graph:
            stream_context = torchair.scope.npu_stream_switch("mla_decode")
        else:
            stream_context = nullcontext()

        if self.q_lora_rank is not None:
            fused_qkv_a_proj_out = self.fused_qkv_a_proj_with_mqa(hidden_states)[0]
            q, latent_cache = torch.split(fused_qkv_a_proj_out,
                [self.q_lora_rank, self.kv_lora_rank + self.qk_rope_head_dim], dim=-1)
            q = self.q_a_layernorm(q)
            q = self.q_b_proj(q)[0]
        else:
            q = self.q_proj(hidden_states)[0]
            latent_cache = self.kv_a_proj_with_mqa(hidden_states)[0]

        q = q.view(-1, self.num_local_heads, self.qk_head_dim)
        q_nope, q_pe = torch.split(q, [self.qk_nope_head_dim, self.qk_rope_head_dim], dim=-1)
        q_nope = torch.matmul(q_nope.transpose(0, 1), self.w_kc).transpose(0, 1)

        with stream_context:
            k_nope, k_pe = torch.split(latent_cache, [self.kv_lora_rank, self.qk_rope_head_dim], dim=-1)
            k_nope = self.kv_a_layernorm(k_nope).view(-1, 1, self.kv_lora_rank)
            k_pe = k_pe.unsqueeze(1)

            q_pe, k_pe = self.rotary_emb(positions, q_pe, k_pe)
            forward_batch.token_to_kv_pool.set_mla_kv_buffer(
                self.attn_mqa,
                forward_batch.out_cache_loc,
                k_nope,
                k_pe,
            )

<<<<<<< HEAD
            k_cache = forward_batch.token_to_kv_pool.get_key_buffer(self.layer_id)
            k_cache= k_cache.view(-1, 1, BLOCK_SIZE, k_cache.shape[-1])
=======
        q_nope_out = q_nope_out.transpose(0, 1)

        metadata = forward_batch.attn_backend.forward_metadata
        if metadata.cos is None or metadata.sin is None:
            cos, sin = self.rotary_emb.get_cos_sin(positions)
        else:
            cos, sin = metadata.cos, metadata.sin
        q_pe = q_pe.unsqueeze(2)
        q_pe = torch_npu.npu_interleave_rope(q_pe, cos, sin)
        q_pe = q_pe.squeeze(2)
        k_pe = k_pe.unsqueeze(2)
        k_pe = torch_npu.npu_interleave_rope(k_pe, cos, sin)
        k_pe = k_pe.squeeze(2)

        k_nope = k_nope.view(-1, 1, self.kv_lora_rank)
        forward_batch.token_to_kv_pool.set_mla_kv_buffer(
            self.attn_mqa,
            forward_batch.out_cache_loc,
            k_nope,
            k_pe,
        )
        padding_bs = forward_batch.input_ids.size(0)
        q_nope = q_nope_out.view(
            padding_bs, -1, self.num_local_heads, self.kv_lora_rank
        )
        q_pe = q_pe.view(
            padding_bs,
            -1,
            self.num_local_heads,
            self.kv_lora_rank + self.qk_rope_head_dim - self.kv_lora_rank,
        )
>>>>>>> 6f715149

            k_nope, k_rope = torch.split(k_cache, [self.kv_lora_rank, self.qk_rope_head_dim], dim=-1)
            k_nope = k_nope.view(k_cache.shape[0], 1, BLOCK_SIZE, self.kv_lora_rank // KVCACHE_NZ_DIM, 
                                KVCACHE_NZ_DIM).transpose(2, 3)
            k_rope = k_rope.view(k_cache.shape[0], 1, BLOCK_SIZE, self.qk_rope_head_dim // KVCACHE_NZ_DIM, 
                                KVCACHE_NZ_DIM).transpose(2, 3)

<<<<<<< HEAD
        padding_bs = forward_batch.input_ids.size(0)
        metadata = forward_batch.attn_backend.forward_metadata
=======
        attn_output, _ = torch.ops.npu.npu_fused_infer_attention_score(
            q_nope,
            k_nope,
            k_nope,
            query_rope=q_pe,
            key_rope=k_rope,
            num_heads=n,
            num_key_value_heads=1,
            input_layout="BSND",
            atten_mask=None,
            sparse_mode=0,
            scale=self.scaling,
            antiquant_mode=0,
            antiquant_scale=None,
            block_table=metadata.block_kv_indices,
            block_size=PAGE_SIZE,
            actual_seq_lengths_kv=metadata.seq_lens_list,
        )
        attn_output = attn_output.view(-1, self.num_local_heads, self.kv_lora_rank)
>>>>>>> 6f715149

        if forward_batch.can_run_graph:
            q_nope = q_nope.view(padding_bs, self.num_local_heads, self.kv_lora_rank)
            q_pe = q_pe.view(padding_bs, self.num_local_heads, self.qk_rope_head_dim)
            attn_output, _ = torch.ops.npu.npu_fused_infer_attention_score(
                q_nope,
                k_nope,
                k_nope,
                query_rope=q_pe,
                key_rope=k_rope,
                num_heads=self.num_local_heads,
                num_key_value_heads=1,
                input_layout="TND",
                scale=self.scaling,
                antiquant_mode=0,
                antiquant_scale=None,
                block_table=metadata.block_kv_indices,
                block_size=BLOCK_SIZE,
                actual_seq_lengths=list(range(1, padding_bs + 1)),
                actual_seq_lengths_kv=metadata.seq_lens_list,
            )
        else:
            q_nope = q_nope.view(padding_bs, -1, self.num_local_heads, self.kv_lora_rank)
            q_pe = q_pe.view(padding_bs, -1, self.num_local_heads, self.qk_rope_head_dim)
            attn_output, _ = torch.ops.npu.npu_fused_infer_attention_score(
                q_nope,
                k_nope,
                k_nope,
                query_rope=q_pe,
                key_rope=k_rope,
                num_heads=self.num_local_heads,
                num_key_value_heads=1,
                input_layout="BSND",
                atten_mask=None,
                sparse_mode=0,
                scale=self.scaling,
                antiquant_mode=0,
                antiquant_scale=None,
                block_table=metadata.block_kv_indices,
                block_size=BLOCK_SIZE,
                actual_seq_lengths_kv=metadata.seq_lens_list,
            )
        attn_output = attn_output.view(-1, self.num_local_heads, self.kv_lora_rank).transpose(0, 1)
        attn_output = (
            torch.matmul(attn_output, self.w_vc)
            .transpose(0, 1)
            .reshape(-1, self.num_local_heads * self.v_head_dim)
        )
        output, _ = self.o_proj(attn_output)

        return output
<|MERGE_RESOLUTION|>--- conflicted
+++ resolved
@@ -4,14 +4,12 @@
 from typing import Any, Dict, Iterable, Optional, Tuple
 
 import torch
-<<<<<<< HEAD
 import torchair
+from torch import nn
 from contextlib import nullcontext
-=======
-from torch import nn
+
 import torch_npu
 from transformers import PretrainedConfig
->>>>>>> 6f715149
 
 from sglang.srt.layers.communicator import LayerScatterModes, ScatterMode
 from sglang.srt.layers.dp_attention import (
@@ -59,8 +57,6 @@
     MergedColumnParallelLinear,
     RowParallelLinear,
 )
-
-BLOCK_SIZE = 128
 KVCACHE_NZ_DIM = 16
 
 class AttnForwardMethod(IntEnum):
@@ -425,15 +421,12 @@
                 not self.o_proj.reduce_results
             ), "short-circuiting allreduce will lead to hangs"
             return hidden_states
-        if forward_batch.can_run_graph:
-            stream_context = torchair.scope.npu_stream_switch("mla_decode")
-        else:
-            stream_context = nullcontext()
-
         if self.q_lora_rank is not None:
             fused_qkv_a_proj_out = self.fused_qkv_a_proj_with_mqa(hidden_states)[0]
-            q, latent_cache = torch.split(fused_qkv_a_proj_out,
-                [self.q_lora_rank, self.kv_lora_rank + self.qk_rope_head_dim], dim=-1)
+            q, latent_cache = fused_qkv_a_proj_out.split(
+                [self.q_lora_rank, self.kv_lora_rank + self.qk_rope_head_dim], dim=-1
+            )
+            # overlap qk norm
             q = self.q_a_layernorm(q)
             q = self.q_b_proj(q)[0]
         else:
@@ -443,27 +436,13 @@
         q = q.view(-1, self.num_local_heads, self.qk_head_dim)
         q_nope, q_pe = torch.split(q, [self.qk_nope_head_dim, self.qk_rope_head_dim], dim=-1)
         q_nope = torch.matmul(q_nope.transpose(0, 1), self.w_kc).transpose(0, 1)
-
-        with stream_context:
-            k_nope, k_pe = torch.split(latent_cache, [self.kv_lora_rank, self.qk_rope_head_dim], dim=-1)
-            k_nope = self.kv_a_layernorm(k_nope).view(-1, 1, self.kv_lora_rank)
-            k_pe = k_pe.unsqueeze(1)
-
-            q_pe, k_pe = self.rotary_emb(positions, q_pe, k_pe)
-            forward_batch.token_to_kv_pool.set_mla_kv_buffer(
-                self.attn_mqa,
-                forward_batch.out_cache_loc,
-                k_nope,
-                k_pe,
-            )
-
-<<<<<<< HEAD
-            k_cache = forward_batch.token_to_kv_pool.get_key_buffer(self.layer_id)
-            k_cache= k_cache.view(-1, 1, BLOCK_SIZE, k_cache.shape[-1])
-=======
-        q_nope_out = q_nope_out.transpose(0, 1)
+        
+        k_nope, k_pe = torch.split(latent_cache, [self.kv_lora_rank, self.qk_rope_head_dim], dim=-1)
+        k_nope = self.kv_a_layernorm(k_nope).view(-1, 1, self.kv_lora_rank)
+        k_pe = k_pe.unsqueeze(1)
 
         metadata = forward_batch.attn_backend.forward_metadata
+        padding_bs = forward_batch.input_ids.size(0)
         if metadata.cos is None or metadata.sin is None:
             cos, sin = self.rotary_emb.get_cos_sin(positions)
         else:
@@ -475,75 +454,35 @@
         k_pe = torch_npu.npu_interleave_rope(k_pe, cos, sin)
         k_pe = k_pe.squeeze(2)
 
-        k_nope = k_nope.view(-1, 1, self.kv_lora_rank)
         forward_batch.token_to_kv_pool.set_mla_kv_buffer(
             self.attn_mqa,
             forward_batch.out_cache_loc,
             k_nope,
             k_pe,
         )
-        padding_bs = forward_batch.input_ids.size(0)
-        q_nope = q_nope_out.view(
-            padding_bs, -1, self.num_local_heads, self.kv_lora_rank
-        )
-        q_pe = q_pe.view(
-            padding_bs,
-            -1,
-            self.num_local_heads,
-            self.kv_lora_rank + self.qk_rope_head_dim - self.kv_lora_rank,
-        )
->>>>>>> 6f715149
-
-            k_nope, k_rope = torch.split(k_cache, [self.kv_lora_rank, self.qk_rope_head_dim], dim=-1)
-            k_nope = k_nope.view(k_cache.shape[0], 1, BLOCK_SIZE, self.kv_lora_rank // KVCACHE_NZ_DIM, 
-                                KVCACHE_NZ_DIM).transpose(2, 3)
-            k_rope = k_rope.view(k_cache.shape[0], 1, BLOCK_SIZE, self.qk_rope_head_dim // KVCACHE_NZ_DIM, 
-                                KVCACHE_NZ_DIM).transpose(2, 3)
-
-<<<<<<< HEAD
-        padding_bs = forward_batch.input_ids.size(0)
-        metadata = forward_batch.attn_backend.forward_metadata
-=======
-        attn_output, _ = torch.ops.npu.npu_fused_infer_attention_score(
-            q_nope,
-            k_nope,
-            k_nope,
-            query_rope=q_pe,
-            key_rope=k_rope,
-            num_heads=n,
-            num_key_value_heads=1,
-            input_layout="BSND",
-            atten_mask=None,
-            sparse_mode=0,
-            scale=self.scaling,
-            antiquant_mode=0,
-            antiquant_scale=None,
-            block_table=metadata.block_kv_indices,
-            block_size=PAGE_SIZE,
-            actual_seq_lengths_kv=metadata.seq_lens_list,
-        )
-        attn_output = attn_output.view(-1, self.num_local_heads, self.kv_lora_rank)
->>>>>>> 6f715149
+        k_cache = forward_batch.token_to_kv_pool.get_key_buffer(self.layer_id)
+        k_cache= k_cache.view(-1, metadata.page_size, k_cache.shape[-1])
+        k_nope, k_rope = torch.split(k_cache, [self.kv_lora_rank, self.qk_rope_head_dim], dim=-1) 
 
         if forward_batch.can_run_graph:
             q_nope = q_nope.view(padding_bs, self.num_local_heads, self.kv_lora_rank)
             q_pe = q_pe.view(padding_bs, self.num_local_heads, self.qk_rope_head_dim)
             attn_output, _ = torch.ops.npu.npu_fused_infer_attention_score(
-                q_nope,
-                k_nope,
-                k_nope,
-                query_rope=q_pe,
+                q_nope, 
+                k_nope, 
+                k_nope, 
+                query_rope=q_pe, 
                 key_rope=k_rope,
                 num_heads=self.num_local_heads,
-                num_key_value_heads=1,
-                input_layout="TND",
+                num_key_value_heads=1, 
+                input_layout='TND',
                 scale=self.scaling,
-                antiquant_mode=0,
+                antiquant_mode=0, 
                 antiquant_scale=None,
                 block_table=metadata.block_kv_indices,
-                block_size=BLOCK_SIZE,
+                block_size=metadata.page_size,
                 actual_seq_lengths=list(range(1, padding_bs + 1)),
-                actual_seq_lengths_kv=metadata.seq_lens_list,
+                actual_seq_lengths_kv=metadata.seq_lens_list
             )
         else:
             q_nope = q_nope.view(padding_bs, -1, self.num_local_heads, self.kv_lora_rank)
@@ -563,9 +502,10 @@
                 antiquant_mode=0,
                 antiquant_scale=None,
                 block_table=metadata.block_kv_indices,
-                block_size=BLOCK_SIZE,
-                actual_seq_lengths_kv=metadata.seq_lens_list,
-            )
+                block_size=metadata.page_size,
+                actual_seq_lengths_kv=metadata.seq_lens_list, 
+            )
+
         attn_output = attn_output.view(-1, self.num_local_heads, self.kv_lora_rank).transpose(0, 1)
         attn_output = (
             torch.matmul(attn_output, self.w_vc)
