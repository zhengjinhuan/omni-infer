# SPDX-License-Identifier: MIT
# Copyright (c) 2025 Huawei Technologies Co., Ltd. All Rights Reserved.

from enum import IntEnum, auto
from typing import Any, Dict, Iterable, Optional, Tuple, Callable
from contextlib import nullcontext

import torch
from torch import nn
import torch.distributed as dist
import torchair as tng
import torch_npu
from transformers import PretrainedConfig

from sglang.srt.distributed import (
    get_moe_expert_parallel_world_size,
    get_tensor_model_parallel_world_size,
    get_pp_group,
    get_world_group,
)
from sglang.srt.layers.quantization.base_config import QuantizationConfig
from sglang.srt.managers.schedule_batch import global_server_args_dict
from sglang.srt.model_executor.forward_batch_info import ForwardBatch
from sglang.srt.layers.linear import ReplicatedLinear
from sglang.srt.utils import add_prefix

from omni.adaptors.sglang.layers.moe.ep_moe.layer import FusedMoE
from omni.adaptors.sglang.layers.activation import SiluAndMul
from omni.adaptors.sglang.layers.linear import (
    MergedColumnParallelLinear,
    RowParallelLinear,
)


# TODO: not really "replicated" currently
class ReplicatedDeepseekMLP(nn.Module):

    def __init__(
        self,
        hidden_size: int,
        intermediate_size: int,
        hidden_act: str,
        quant_config: Optional[QuantizationConfig] = None,
        reduce_results: bool = True,
        prefix: str = "",
        tp_rank: Optional[int] = None,
        tp_size: Optional[int] = None,
        **kwargs,
    ) -> None:
        super().__init__()
        self.tp_size = tp_size

        self.gate_up_proj = MergedColumnParallelLinear(
            hidden_size,
            [intermediate_size] * 2,
            bias=False,
            quant_config=quant_config,
            prefix=add_prefix("gate_up_proj", prefix),
            tp_rank=tp_rank,
            tp_size=tp_size,
        )

        # TODO: expecting a configuration for throw_dequant in __init__
        self.gate_up_proj.throw_dequant = True

        self.down_proj = RowParallelLinear(
            intermediate_size,
            hidden_size,
            bias=False,
            quant_config=quant_config,
            reduce_results=reduce_results,
            prefix=add_prefix("down_proj", prefix),
            tp_rank=tp_rank,
            tp_size=tp_size,
        )

        self.act_fn_obj = SiluAndMul()
        self.quant_symbol = True if quant_config else False
        self._x = None
        self.multi_stream = False

    def act_fn(self, x, quant_symbol):
        if quant_symbol and isinstance(x, tuple):
            x = dict(zip(['x_int8', 'pertoken_scale'], x))
            x['out_scale'] = self.gate_up_proj.weight_scale
        return self.act_fn_obj(x, quant_symbol)

    def forward(
        self,
        x:Optional[torch.Tensor]=None,
        stage:Optional[str]="full",
        dependency:Optional[torch.Tensor]=None,
        multi_stream:Optional[bool]=None
    )->Optional[torch.Tensor]:

        if stage in ["full", "gate_up_proj"]:
            assert isinstance(x, torch.Tensor)
            self._x = x

        with self._stream_switch(dependency, multi_stream):
            if stage in ["full", "gate_up_proj"]:
                self._x, bias = self.gate_up_proj(self._x)
            if stage in ["full", "act_fn"]:
                self._x = self.act_fn(self._x, self.quant_symbol)
            if stage in ["full", "down_proj"]:
                self._x, bias = self.down_proj(self._x, skip_all_reduce=False)
                return self._x

    # ================ utils ==================

    def _stream_switch(self, dependency=None, multi_stream=None):

        if multi_stream is not None:
            self.multi_stream = multi_stream

        if not self.multi_stream:
            return nullcontext()

        if dependency is not None:
            tng.scope.npu_wait_tensor(self._get_tensor_x(), dependency)

        return tng.scope.npu_stream_switch('stream_shared_expert')

    def _get_tensor_x(self):
        if isinstance(self._x, torch.Tensor):
            return self._x
        elif isinstance(self._x, tuple) or isinstance(self._x, list):
            return self._x[0]
        elif isinstance(self._x, dict):
            return self._x['x_int8']
        raise ValueError(f"_get_tensor_x: unrecognized type {type(self._x)}")


class DeepseekMoE(nn.Module):

    def __init__(
        self,
        config: PretrainedConfig,
        layer_id: int,
        quant_config: Optional[QuantizationConfig] = None,
        prefix: str = "",
        **kwargs,
    ) -> None:

        super().__init__()
        self.config = config
        self.layer_id = layer_id
        self.world_size = get_world_group().world_size
        self.tp_size = get_tensor_model_parallel_world_size()
        self.ep_size = get_moe_expert_parallel_world_size()
        self.top_k = config.num_experts_per_tok

        self.quant_symbol = True if quant_config else False

        self.num_fused_shared_experts = 0
        if not global_server_args_dict["disable_shared_experts_fusion"]:
            self.num_fused_shared_experts = config.n_shared_experts

        assert global_server_args_dict["moe_a2a_backend"].is_deepep()

        if self.tp_size > config.n_routed_experts:
            raise ValueError(
                f"Tensor parallel size {self.tp_size} is greater than "
                f"the number of experts {config.n_routed_experts}."
            )

        if config.hidden_act != "silu":
            raise ValueError(
                f"Unsupported activation: {config.hidden_act}. "
                "Only silu is supported for now."
            )

        # ========================== init gate ==============================

        self.gate = ReplicatedLinear(
            config.hidden_size,
            config.n_routed_experts,
            bias=False,
            quant_config=None,
            params_dtype=torch.float32,
            prefix=f"{prefix}.gate")

        self.gate.quant_method.enable_weight_nz = False

        self.gate.e_score_correction_bias = None
        if getattr(config, "topk_method", "topk") == "noaux_tc":
            self.gate.e_score_correction_bias = nn.Parameter(
                torch.empty(config.n_routed_experts, dtype=torch.float),
                requires_grad=False)

        # ====================== init FusedMoE ======================

        deepep_mode = global_server_args_dict["deepep_mode"]
        ep_num_redundant_experts = global_server_args_dict["ep_num_redundant_experts"]

        self.experts = FusedMoE(
            num_experts=config.n_routed_experts + self.num_fused_shared_experts + ep_num_redundant_experts,
            top_k=config.num_experts_per_tok + self.num_fused_shared_experts,
            hidden_size=config.hidden_size,
            intermediate_size=config.moe_intermediate_size,
            num_fused_shared_experts=self.num_fused_shared_experts,
            layer_id=self.layer_id,
            quant_config=quant_config,
            routed_scaling_factor=config.routed_scaling_factor,
            prefix=add_prefix("experts", prefix),
            deepep_mode=deepep_mode, # moe_a2a_backend
        )

        moe_rs_group = get_pp_group().device_group
        moe_rs_group_rank = get_pp_group().rank_in_group
        self.moe_rs_group_name = moe_rs_group._get_backend(torch.device("npu")).get_hccl_comm_name(moe_rs_group_rank)

        # ======= init for _forward_decode_dispatch_combine =========

        # TODO: prefetch size not confirmed
        # w13: 50MB for default, 30MB for BF16
        # w2: 28MB when w8a8 and ep_size > 64, otherwise 0
        self.w13_prefetch_size = 30 * 1024 * 1024
        self.w2_prefetch_size = 0
        if self.quant_symbol and self.ep_size > 64:
            self.w2_prefetch_size = 28 * 1024 * 1024
        self.local_expert_num = self.experts.w13_weight.shape[0]

        # TODO: prefetch size not confirmed
        self.attn_prefetch_size = 96 * 1024 * 1024

        if self.quant_symbol:
            self.local_expert_num = self.experts.w13_weight.shape[0]

            self.in_scale_2 = torch.ones(
                (self.local_expert_num, config.moe_intermediate_size),
                dtype=torch.float32,
                device="npu")
            torch._dynamo.mark_static(self.in_scale_2) # call the mark_static to reduce memory usage

        # TODO: gmm_nz, not aligned with vLLM's tuning_config
        # model_extra_config.operator_opt_config.decode_gear_list[:1]
        self.tuning_config = None

        # ====================== init shared_experts ======================
        
        self.shared_experts = None
        if (config.n_shared_experts is not None
            and self.num_fused_shared_experts == 0):

            self.shared_experts = ReplicatedDeepseekMLP(
                hidden_size=config.hidden_size,
                intermediate_size=config.moe_intermediate_size * config.n_shared_experts,
                hidden_act=config.hidden_act,
                quant_config=quant_config,
                reduce_results=False,
                prefix=add_prefix("shared_experts", prefix),
                tp_size=1, # disable tp for shared experts when enable deepep moe
                tp_rank=0,
            )

            # when shared_experts is fp8:
            if self.shared_experts.gate_up_proj.weight.dtype == torch.float8_e4m3fn:
                if (hasattr(self.shared_experts.gate_up_proj.quant_method, "quant_config")
                    and self.shared_experts.gate_up_proj.quant_method.quant_config.get_name() == "moe_wna16"):
                    assert (
                        self.shared_experts.gate_up_proj.quant_method.quant_config.weight_block_size
                        == self.shared_experts.down_proj.quant_method.quant_config.weight_block_size
                    )

        # ====================== misc ======================
        
        self.num_experts = config.n_routed_experts + ep_num_redundant_experts

        self.group = get_world_group().device_group
        self.global_rank = get_world_group().rank_in_group
        self.group_name = self.group._get_backend(torch.device("npu")).get_hccl_comm_name(self.global_rank)

        self.experts_tp_size = 1 # TODO: not aligned with vLLM's: get_ep_group().world_size
        self.shared_expert_rank_num = 0 # route_share_on_same_card

        # TODO: not aligned with vLLM's: not using smooth_scale
        # smooth_scale, now dpsk use smooth_scale == 1
        epsilon = 1e-2
        self.smooth_scale = torch.nn.Parameter(
            torch.ones(
                size=(self.num_experts, config.hidden_size),
                dtype=torch.float32
            ) * (1 - epsilon) + epsilon)

    def forward(
        self,
        hidden_states: torch.Tensor,
        forward_batch: Optional[ForwardBatch] = None,
        prefetch_list: Optional[dict] = None,
        **kwargs,
    ) -> torch.Tensor:

        # TODO: expecting a config for graph mode sccessible in __init__
        self.run_graph = forward_batch.can_run_graph

        if forward_batch.is_extend_in_batch:
            return self._forward_prefill_norm(hidden_states, forward_batch)
        else:
            return self._forward_decode_dispatch_combine(hidden_states, forward_batch, prefetch_list)

    def _forward_prefill_norm(self, hidden_states, forward_batch) -> torch.Tensor:

        shared_output = None

        if hidden_states.shape[0] > 0 and not forward_batch.is_prefill_idle:

            if self.shared_experts is not None:
                shared_output = self.shared_experts(
                    x=hidden_states,
                    multi_stream=False)

            router_logits, _ = self.gate(hidden_states.float())

            topk_weights, topk_ids, _ = FusedMoE.select_experts(
                hidden_states=hidden_states,
                router_logits=router_logits,
                top_k=self.experts.top_k,
                use_grouped_topk=True,
                renormalize=self.config.norm_topk_prob,
                topk_group=self.config.topk_group,
                num_expert_group=self.config.n_group,
                e_score_correction_bias=self.gate.e_score_correction_bias,
                routed_scaling_factor=self.config.routed_scaling_factor)
            topk_ids = self.experts.apply_expert_load_balance(topk_ids=topk_ids)
        else:
            topk_ids = torch.randperm(256)[:hidden_states.size(0) * self.top_k].reshape(
                hidden_states.size(0), self.top_k
                ).npu()

            topk_weights = torch.empty(
                (hidden_states.size(0), self.top_k),
                dtype=torch.float32,
                device="npu")

        final_hidden_states_list = self.experts(
            hidden_states=hidden_states,
            topk_ids=topk_ids,
            forward_batch=forward_batch,
            comm_group=self.group,
            dynamic_scale=self.smooth_scale,
        )

        if len(final_hidden_states_list) != 3:
            raise RuntimeError("len(final_hidden_states_list) != 3")

        hidden_states = final_hidden_states_list[0]
        gathered_tokens = final_hidden_states_list[1]
        expanded_row_idx = final_hidden_states_list[2]

        # finalize-routing
        hidden_states = torch_npu.npu_moe_finalize_routing(
            gathered_tokens,
            skip1=shared_output,
            skip2=None,
            bias=None,
            scales=topk_weights.to(gathered_tokens.dtype),
            expanded_src_to_dst_row=expanded_row_idx,
            export_for_source_row=None,
            drop_pad_mode=2,
        )

        return hidden_states

    def _forward_decode_dispatch_combine(self, hidden_states, forward_batch, prefetch_list) -> torch.Tensor:

        # assert hidden_states.shape[0] > 0 and not forward_batch.is_prefill_idle

        # ====================== gate ======================

        router_logits, _ = self.gate(hidden_states.float())

        ena_multi_stream = self.run_graph

        # 2D->3D->2D conversion, to fuse add rms and cast into AddRmsNormCast.
        hidden_states = hidden_states.unsqueeze(1).squeeze(1)

        act_dtype = hidden_states.dtype # should be torch.bfloat16

        # ====================== multi_stream ======================

        # forward shared_experts.gate_up_proj
        self.shared_experts(
            x=hidden_states,
            stage="gate_up_proj",
            dependency=router_logits,
            multi_stream=ena_multi_stream)

        # expert weight prefetch
        if ena_multi_stream:
            wait_gate = self.shared_experts._get_tensor_x()
            if self.w13_prefetch_size > 0:
                torch_npu.npu_prefetch(self.experts.w13_weight, wait_gate, self.w13_prefetch_size)
            if self.w2_prefetch_size > 0:
                torch_npu.npu_prefetch(self.experts.w2_weight, wait_gate, self.w2_prefetch_size)

        # ========================== select_experts ==============================

        topk_weights, topk_ids, _ = FusedMoE.select_experts(
            hidden_states=hidden_states,
            router_logits=router_logits,
            top_k=self.experts.top_k,
            use_grouped_topk=True,
            renormalize=self.config.norm_topk_prob,
            topk_group=self.config.topk_group,
            num_expert_group=self.config.n_group,
            e_score_correction_bias=self.gate.e_score_correction_bias,
            routed_scaling_factor=self.config.routed_scaling_factor)

        # ====================== dispatch ======================

        # TODO: apply_expert_load_balance & best_topk not aligned with vLLM's

        dispatch_quant_mode = 2 # 0: non-quant; 1: static quant(not supported now); 2: dynamic quant

        (
            expand_x,
            dynamic_scale,
            expand_idx,
            expert_token_nums,
            ep_recv_counts,
            tp_recv_counts,
        ) = torch_npu.npu_moe_distribute_dispatch_v2(
            x=hidden_states,
            expert_ids=topk_ids,                                # [n * topk]
            expert_shard_type=0,                                # Set it to 0 for now
            shared_expert_rank_num=self.shared_expert_rank_num, # 0
            moe_expert_num=self.num_experts,                    # TODO: not aligned with vLLM's: local_expert_num * get_dp_group().world_size
            global_bs=0,                                        # 0 Default (all); all tokens can be set
            scales=None,                                        # Quantization coefficient
            quant_mode=dispatch_quant_mode,                     # 2-Dynamic quantization
            group_ep=self.group_name,                           # TODO: layer.moe_all_to_all_group_name
            ep_world_size=self.world_size,
            ep_rank_id=self.global_rank,
            group_tp=self.moe_rs_group_name,                    # self.experts.moe_rs_group_name
            tp_world_size=self.experts_tp_size,                 # disable tp for shared experts when enable deepep moe
            tp_rank_id=0,                                       # disable tp for shared experts when enable deepep moe
            x_active_mask=None,                                 # TODO: mc2_mask, not aligned with vLLM's
        )[:6]

        group_list = expert_token_nums.to(torch.int64)

        # ====================== call experts part 1 ======================

        weight1_3 = self.experts.w13_weight
        weight2 = self.experts.w2_weight

        if self.quant_symbol:

            # TODO: must be setup when initializing self.experts
            # in AscendCompressedTensorsConfig.get_quant_method(...)
            assert hasattr(self.experts, "weight_num_bits")

            if self.experts.weight_num_bits == 8:
<<<<<<< HEAD
                weight_scale1_3 = self.experts.w13_weight_scale.squeeze(-1) # adapt shape
                weight_scale2 = self.experts.w2_weight_scale.squeeze(-1) # adapt shape and dtype
=======
                weight_scale1_3 = self.experts.w13_weight_scale.squeeze(-1).to(torch.float32)
                weight_scale2 = self.experts.w2_weight_scale.squeeze(-1).to(torch.bfloat16)
>>>>>>> ef86367c
            elif self.experts.weight_num_bits == 4:
                weight_scale1_3 = self.experts.w13_weight_int4_scale
                weight_scale2 = self.experts.w2_weight_int4_scale
                weight_bias1_3 = self.experts.w13_weight_bias
                weight_bias2 = self.experts.w2_weight_bias
            else:
                raise NotImplementedError(f"Unsupported compress tensor type. num bits: {self.experts.weight_num_bits}")

            if dispatch_quant_mode != 0:
                pertoken_scale = dynamic_scale
            else:
                expand_x, pertoken_scale = torch_npu.npu_dynamic_quant(expand_x)

        # ====================== multi_stream ======================

        self.shared_experts(stage="act_fn", dependency=expand_x)

        # ====================== call experts part 2 ======================

        if self.quant_symbol:
            if self.experts.weight_num_bits == 8: # w8a8

                gate_up_proj = torch_npu.npu_grouped_matmul(
                    [expand_x],
                    [weight1_3],
                    bias=None,
                    group_list=group_list,
                    split_item=3,
                    output_dtype=torch.int32,
                    group_type=0,
                    group_list_type=1)[0]

                gate_up_proj, pertoken_scale = torch_npu.npu_dequant_swiglu_quant(
                    gate_up_proj,
                    weight_scale=weight_scale1_3,
                    activation_scale=pertoken_scale,
                    bias=None,
                    quant_scale=self.in_scale_2,
                    quant_offset=None,
                    group_index=group_list,
                    activate_left=True,
                    quant_mode=1) # 1: dynamic quant; 0: static quant(not supported now)

                hidden_states_experts = torch_npu.npu_grouped_matmul(
                    [gate_up_proj],
                    [weight2],
                    scale=[weight_scale2],
                    per_token_scale=[pertoken_scale],
                    bias=None,
                    group_list=group_list,
                    split_item=3,
                    output_dtype=act_dtype,
                    group_type=0,
                    group_list_type=1)[0]

            elif self.experts.weight_num_bits == 4:
                gate_up_proj = torch_npu.npu_grouped_matmul(
                    [expand_x],
                    [weight1_3],
                    bias=[weight_bias1_3],
                    scale=[weight_scale1_3],
                    offset=None,
                    antiquant_scale=None,
                    antiquant_offset=None,
                    per_token_scale=[pertoken_scale],
                    group_list=group_list,
                    activation_input=None,
                    activation_quant_scale=None,
                    activation_quant_offset=None,
                    split_item=3,
                    group_type=0,
                    group_list_type=1,
                    act_type=0,
                    tuning_config=self.tuning_config,
                    output_dtype=torch.bfloat16)[0]

                fake_scale = torch.ones(weight_bias1_3.shape, dtype=torch.float32, device="npu").view(-1,weight_bias1_3.shape[1])
                pertoken_scale = torch.ones(pertoken_scale.shape, dtype=torch.float32, device="npu")

                gate_up_proj, pertoken_scale = torch_npu.npu_dequant_swiglu_quant(
                    gate_up_proj,
                    weight_scale=fake_scale,
                    activation_scale=pertoken_scale,
                    bias=None,
                    quant_scale=None,
                    quant_offset=None,
                    group_index=group_list,
                    activate_left=True,
                    quant_mode=1) # 1: dynamic quant; 0: static quant(not supported now)

                hidden_states_experts = torch_npu.npu_grouped_matmul(
                    [gate_up_proj],
                    [weight2],
                    scale=[weight_scale2],
                    per_token_scale=[pertoken_scale],
                    bias=[weight_bias2],
                    group_list=group_list,
                    split_item=3,
                    output_dtype=act_dtype,
                    group_type=0,
                    group_list_type=1,
                    tuning_config=self.tuning_config)[0]
            else:
                raise NotImplementedError(f"Unsupported compress tensor type. num bits: {self.experts.weight_num_bits}")
        else: # bf16
            gate_up_proj = torch_npu.npu_grouped_matmul(
                [expand_x], 
                [weight1_3], 
                bias=None, 
                group_list=group_list,
                split_item=3, 
                group_type=0,
                group_list_type=1)[0]

            gate_up_proj = torch_npu.npu_swiglu(gate_up_proj)

            hidden_states_experts = torch_npu.npu_grouped_matmul(
                [gate_up_proj],
                [weight2],
                bias=None,
                group_list=group_list,
                split_item=3,
                output_dtype=act_dtype,
                group_type=0,
                group_list_type=1)[0]

        # ====================== multi_stream ======================

        shared_output = self.shared_experts(stage="down_proj", dependency=hidden_states_experts)
        assert shared_output is not None

        # prefetch weights for next attention
        if ena_multi_stream:
            if self.attn_prefetch_size > 0 and isinstance(prefetch_list, dict):
                for name, weight in prefetch_list.items():
                    torch_npu.npu_prefetch(
                        weight,
                        shared_output, # dependency
                        self.attn_prefetch_size)

        # ====================== combine ======================

        hidden_states_route = torch_npu.npu_moe_distribute_combine_v2(
            expand_x=hidden_states_experts,
            expert_ids=topk_ids,                                # [n * topk]
            assist_info_for_combine=expand_idx,
            expert_scales=topk_weights.to(torch.float32),       # weight [n * topk]
            expert_shard_type=0,
            shared_expert_x=None,                               # integrated "Add" of shared_output not suitable for multi_stream
            shared_expert_rank_num=self.shared_expert_rank_num,
            moe_expert_num=self.num_experts,                    # 0 redundancy 256, 1 redundancy expert 320
            global_bs=0,                                        # 0 Default (all); all tokens can be set
            ep_send_counts=ep_recv_counts,                      # dispatch's send_counts
            group_ep=self.group_name,                           # Unlike torch, it is obtained by name.
            ep_world_size=self.world_size,
            ep_rank_id=self.global_rank,
            tp_send_counts=tp_recv_counts,
            group_tp=self.moe_rs_group_name,
            tp_world_size=self.experts_tp_size,                 # disable tp for shared experts when enable deepep moe
            tp_rank_id=0,                                       # disable tp for shared experts when enable deepep moe
            x_active_mask=None,                                 # TODO: mc2_mask, not aligned with vLLM's
        )

        return hidden_states_route + shared_output

    def get_moe_weights(self):
        return [
            x.data
            for name, x in self.experts.named_parameters()
            if name not in ["correction_bias"]
        ]<|MERGE_RESOLUTION|>--- conflicted
+++ resolved
@@ -452,13 +452,8 @@
             assert hasattr(self.experts, "weight_num_bits")
 
             if self.experts.weight_num_bits == 8:
-<<<<<<< HEAD
                 weight_scale1_3 = self.experts.w13_weight_scale.squeeze(-1) # adapt shape
                 weight_scale2 = self.experts.w2_weight_scale.squeeze(-1) # adapt shape and dtype
-=======
-                weight_scale1_3 = self.experts.w13_weight_scale.squeeze(-1).to(torch.float32)
-                weight_scale2 = self.experts.w2_weight_scale.squeeze(-1).to(torch.bfloat16)
->>>>>>> ef86367c
             elif self.experts.weight_num_bits == 4:
                 weight_scale1_3 = self.experts.w13_weight_int4_scale
                 weight_scale2 = self.experts.w2_weight_int4_scale
