--- conflicted
+++ resolved
@@ -696,15 +696,11 @@
             cost = cost_upd_states + cost_proc_reqs + cost_logits + cost_bitmask + cost_sampler + cost_disc + cost_output
             logger.info(f" ***** execute model cost:{cost:.6f}={cost_upd_states:.6f}+{cost_proc_reqs:.6f}+{cost_logits:.6f}+{cost_bitmask:.6f}+{cost_sampler:.6f}+{cost_disc:.6f}+{cost_output:.6f}")
         return_spec_token = [None] * (self.total_step - 1)
-<<<<<<< HEAD
-        return_spec_token.append(None if cached_spec_token[-1] is None else cached_spec_token[-1].tolist())
+        return_spec_token.append(spec_token_ids)
 
         if EmsEnv.enable_vllm_ems:
             self.ems_adapter.async_save(scheduler_output)
 
-=======
-        return_spec_token.append(spec_token_ids)
->>>>>>> 26abe417
         return ModelRunnerOutput(
             req_ids=self.input_batch.req_ids,
             req_id_to_index=self.input_batch.req_id_to_index,
