# SPDX-License-Identifier: MIT
# Copyright (c) 2025 Huawei Technologies Co., Ltd. All Rights Reserved.

from dataclasses import dataclass, field, fields
import json
import threading
from vllm.logger import logger
import omni.adaptors.vllm.envs as envs

@dataclass
class ModelParallelConfig:
    dense_mlp_tp_size: int = 1
    dp_size: int = 1
    o_proj_tp_size: int = 1
    
    redundancy_shared_expert_num: int = 0

 
@dataclass
class ModelOperatorOptConfig:
    enable_kv_rmsnorm_rope_cache: bool = True
    prefill_moe_all_to_all: bool = True
    moe_multi_stream_tune: bool = False
    best_ep: bool = False
    merge_qkv: bool = False
    two_stage_comm: bool = False
    gmm_nz: bool = False
    unquant_bmm_nz: bool = False
    decode_moe_dispatch_combine: bool = True
    use_omni_placement: bool = False
    omni_placement_config_path:str = None
    enable_moe_expert_parallel: bool = True
    use_super_kernel: bool = False
    enable_prefill_micro_batch: bool = False
    use_mlaprolog: bool = False
    opt_w2_scale_cast: bool = False
    enable_mc2_v2: bool = False
    decode_gear_list: list[int] = field(default_factory=lambda: [1])
    control_accept_rate: float = -1 # <0 or >1 不控制, >=0 and <=1 控制MTP开启时接受率为该值，几乎必然导致输出结果异常，仅保证只投机1个token时满足这一数值

    use_prefetch: bool = True # 是否开启预取
    expert_gate_up_prefetch: int = 50 # 默认预取大小为 50Mb；如果是权重是BF16型，设置为 30Mb
    expert_down_prefetch: int = 28 # 当权重是w8a8且ep_size > 64 时，默认预取大小为 28Mb，否则为0
    attn_prefetch: int = 96 # 默认预取大小为 96Mb

    enable_round_pipeline_comm: bool = False
    enable_pipeline_comm: bool = False
    pd_seperate_prefill: bool = False
    prefill_enable_long_seq: bool = False
    prefill_enable_mla_alltoall: bool = False
    prefill_enable_mla_alltoall_local: bool = False
    fa_quant: bool = False
    c8_calib_path: str = None # 计算faquant的scale采集的kv_cache的calib地址，在test_config_prefill.json赋值
<<<<<<< HEAD
    experts_pruning: bool = False
=======
    use_tnd_pa: bool = False  # 稠密模型使用新CANN包FIA算子，以TND+PA格式计算attention
>>>>>>> 518523c9
    
    def __post_init__(self):
        # Check the dependencies of use_omni_placement and omni_placement_config_path
        if self.use_omni_placement and not self.omni_placement_config_path:
            raise ValueError(
                "When use_omni_placement=True, omni_placement_config_path must be provided!"
            )
        # Check the dependencies of use_prefetch and prefetch_Mb
        if not self.use_prefetch:
            self.expert_gate_up_prefetch = 0
            self.expert_down_prefetch = 0
            self.attn_prefetch = 0

@dataclass      
class ModelExtraConfig:
    parall_config: ModelParallelConfig = field(default_factory=ModelParallelConfig)
    operator_opt_config: ModelOperatorOptConfig = field(default_factory=ModelOperatorOptConfig)
    model_extra_cfg_path: str = ""


def filter_dict_by_dataclass(dataclass_type, data_dict):
    valid_keys = {f.name for f in fields(dataclass_type)}
    return {k: v for k, v in data_dict.items() if k in valid_keys}


def init_model_extra_config() -> ModelExtraConfig:
    model_config = ModelExtraConfig()
    model_extra_cfg_path = envs.MODEL_EXTRA_CFG_PATH

    try:
        with open(model_extra_cfg_path, 'r') as f:
            config_data = json.load(f)
        # Recursively create nested objects
        parall_config = ModelParallelConfig(**config_data['model_parallel_config'])
        operator_opt_config = ModelOperatorOptConfig(**filter_dict_by_dataclass(ModelOperatorOptConfig, config_data['operator_optimizition_config']))
        model_config = ModelExtraConfig(
                parall_config=parall_config,
                operator_opt_config=operator_opt_config,
                model_extra_cfg_path=model_extra_cfg_path)
    except FileNotFoundError:
        logger.warning(f"[WARNING] Config file not found: {model_extra_cfg_path}, using default configuration.")
    except json.JSONDecodeError as e:
        raise RuntimeError(f"[ERROR] Invalid JSON format in config file: {e}")
    except KeyError as e:
        raise RuntimeError(f"[ERROR] Missing required key in config data: {e}")
    except TypeError as e:
        raise RuntimeError(f"[ERROR] Config structure mismatch or incorrect field types: {e}")
    except Exception as e:
        raise RuntimeError(f"[ERROR] Unexpected error while loading model extra config: {e}")

    return model_config

_model_extra_config = None
_model_extra_config_lock = threading.Lock()

def get_model_extra_config():
    global _model_extra_config
    if _model_extra_config is None:
        with _model_extra_config_lock:
            if _model_extra_config is None:
                _model_extra_config = init_model_extra_config()
    return _model_extra_config

def update_model_extra_config(**kwargs):
    global model_extra_config
    model_extra_config = get_model_extra_config()
    operator_opt_config = getattr(model_extra_config, 'operator_opt_config', None)
    if operator_opt_config is not None and kwargs:
        for key, value in kwargs.items():
            if hasattr(operator_opt_config, key):
                setattr(operator_opt_config, key, value)
                logger.info(f"{key} loads from additional config: {value}")
        if 'enable_torchair_graph_mode' in kwargs and not kwargs['enable_torchair_graph_mode']:
            operator_opt_config.moe_multi_stream_tune = False
            operator_opt_config.use_super_kernel = False
            operator_opt_config.use_prefetch = False
            operator_opt_config.use_mlaprolog = False

model_extra_config = get_model_extra_config()

<|MERGE_RESOLUTION|>--- conflicted
+++ resolved
@@ -1,138 +1,135 @@
-# SPDX-License-Identifier: MIT
-# Copyright (c) 2025 Huawei Technologies Co., Ltd. All Rights Reserved.
-
-from dataclasses import dataclass, field, fields
-import json
-import threading
-from vllm.logger import logger
-import omni.adaptors.vllm.envs as envs
-
-@dataclass
-class ModelParallelConfig:
-    dense_mlp_tp_size: int = 1
-    dp_size: int = 1
-    o_proj_tp_size: int = 1
-    
-    redundancy_shared_expert_num: int = 0
-
- 
-@dataclass
-class ModelOperatorOptConfig:
-    enable_kv_rmsnorm_rope_cache: bool = True
-    prefill_moe_all_to_all: bool = True
-    moe_multi_stream_tune: bool = False
-    best_ep: bool = False
-    merge_qkv: bool = False
-    two_stage_comm: bool = False
-    gmm_nz: bool = False
-    unquant_bmm_nz: bool = False
-    decode_moe_dispatch_combine: bool = True
-    use_omni_placement: bool = False
-    omni_placement_config_path:str = None
-    enable_moe_expert_parallel: bool = True
-    use_super_kernel: bool = False
-    enable_prefill_micro_batch: bool = False
-    use_mlaprolog: bool = False
-    opt_w2_scale_cast: bool = False
-    enable_mc2_v2: bool = False
-    decode_gear_list: list[int] = field(default_factory=lambda: [1])
-    control_accept_rate: float = -1 # <0 or >1 不控制, >=0 and <=1 控制MTP开启时接受率为该值，几乎必然导致输出结果异常，仅保证只投机1个token时满足这一数值
-
-    use_prefetch: bool = True # 是否开启预取
-    expert_gate_up_prefetch: int = 50 # 默认预取大小为 50Mb；如果是权重是BF16型，设置为 30Mb
-    expert_down_prefetch: int = 28 # 当权重是w8a8且ep_size > 64 时，默认预取大小为 28Mb，否则为0
-    attn_prefetch: int = 96 # 默认预取大小为 96Mb
-
-    enable_round_pipeline_comm: bool = False
-    enable_pipeline_comm: bool = False
-    pd_seperate_prefill: bool = False
-    prefill_enable_long_seq: bool = False
-    prefill_enable_mla_alltoall: bool = False
-    prefill_enable_mla_alltoall_local: bool = False
-    fa_quant: bool = False
-    c8_calib_path: str = None # 计算faquant的scale采集的kv_cache的calib地址，在test_config_prefill.json赋值
-<<<<<<< HEAD
-    experts_pruning: bool = False
-=======
-    use_tnd_pa: bool = False  # 稠密模型使用新CANN包FIA算子，以TND+PA格式计算attention
->>>>>>> 518523c9
-    
-    def __post_init__(self):
-        # Check the dependencies of use_omni_placement and omni_placement_config_path
-        if self.use_omni_placement and not self.omni_placement_config_path:
-            raise ValueError(
-                "When use_omni_placement=True, omni_placement_config_path must be provided!"
-            )
-        # Check the dependencies of use_prefetch and prefetch_Mb
-        if not self.use_prefetch:
-            self.expert_gate_up_prefetch = 0
-            self.expert_down_prefetch = 0
-            self.attn_prefetch = 0
-
-@dataclass      
-class ModelExtraConfig:
-    parall_config: ModelParallelConfig = field(default_factory=ModelParallelConfig)
-    operator_opt_config: ModelOperatorOptConfig = field(default_factory=ModelOperatorOptConfig)
-    model_extra_cfg_path: str = ""
-
-
-def filter_dict_by_dataclass(dataclass_type, data_dict):
-    valid_keys = {f.name for f in fields(dataclass_type)}
-    return {k: v for k, v in data_dict.items() if k in valid_keys}
-
-
-def init_model_extra_config() -> ModelExtraConfig:
-    model_config = ModelExtraConfig()
-    model_extra_cfg_path = envs.MODEL_EXTRA_CFG_PATH
-
-    try:
-        with open(model_extra_cfg_path, 'r') as f:
-            config_data = json.load(f)
-        # Recursively create nested objects
-        parall_config = ModelParallelConfig(**config_data['model_parallel_config'])
-        operator_opt_config = ModelOperatorOptConfig(**filter_dict_by_dataclass(ModelOperatorOptConfig, config_data['operator_optimizition_config']))
-        model_config = ModelExtraConfig(
-                parall_config=parall_config,
-                operator_opt_config=operator_opt_config,
-                model_extra_cfg_path=model_extra_cfg_path)
-    except FileNotFoundError:
-        logger.warning(f"[WARNING] Config file not found: {model_extra_cfg_path}, using default configuration.")
-    except json.JSONDecodeError as e:
-        raise RuntimeError(f"[ERROR] Invalid JSON format in config file: {e}")
-    except KeyError as e:
-        raise RuntimeError(f"[ERROR] Missing required key in config data: {e}")
-    except TypeError as e:
-        raise RuntimeError(f"[ERROR] Config structure mismatch or incorrect field types: {e}")
-    except Exception as e:
-        raise RuntimeError(f"[ERROR] Unexpected error while loading model extra config: {e}")
-
-    return model_config
-
-_model_extra_config = None
-_model_extra_config_lock = threading.Lock()
-
-def get_model_extra_config():
-    global _model_extra_config
-    if _model_extra_config is None:
-        with _model_extra_config_lock:
-            if _model_extra_config is None:
-                _model_extra_config = init_model_extra_config()
-    return _model_extra_config
-
-def update_model_extra_config(**kwargs):
-    global model_extra_config
-    model_extra_config = get_model_extra_config()
-    operator_opt_config = getattr(model_extra_config, 'operator_opt_config', None)
-    if operator_opt_config is not None and kwargs:
-        for key, value in kwargs.items():
-            if hasattr(operator_opt_config, key):
-                setattr(operator_opt_config, key, value)
-                logger.info(f"{key} loads from additional config: {value}")
-        if 'enable_torchair_graph_mode' in kwargs and not kwargs['enable_torchair_graph_mode']:
-            operator_opt_config.moe_multi_stream_tune = False
-            operator_opt_config.use_super_kernel = False
-            operator_opt_config.use_prefetch = False
-            operator_opt_config.use_mlaprolog = False
-
-model_extra_config = get_model_extra_config()
-
+# SPDX-License-Identifier: MIT
+# Copyright (c) 2025 Huawei Technologies Co., Ltd. All Rights Reserved.
+
+from dataclasses import dataclass, field, fields
+import json
+import threading
+from vllm.logger import logger
+import omni.adaptors.vllm.envs as envs
+
+@dataclass
+class ModelParallelConfig:
+    dense_mlp_tp_size: int = 1
+    dp_size: int = 1
+    o_proj_tp_size: int = 1
+    
+    redundancy_shared_expert_num: int = 0
+
+ 
+@dataclass
+class ModelOperatorOptConfig:
+    enable_kv_rmsnorm_rope_cache: bool = True
+    prefill_moe_all_to_all: bool = True
+    moe_multi_stream_tune: bool = False
+    best_ep: bool = False
+    merge_qkv: bool = False
+    two_stage_comm: bool = False
+    gmm_nz: bool = False
+    unquant_bmm_nz: bool = False
+    decode_moe_dispatch_combine: bool = True
+    use_omni_placement: bool = False
+    omni_placement_config_path:str = None
+    enable_moe_expert_parallel: bool = True
+    use_super_kernel: bool = False
+    enable_prefill_micro_batch: bool = False
+    use_mlaprolog: bool = False
+    opt_w2_scale_cast: bool = False
+    enable_mc2_v2: bool = False
+    decode_gear_list: list[int] = field(default_factory=lambda: [1])
+    control_accept_rate: float = -1 # <0 or >1 不控制, >=0 and <=1 控制MTP开启时接受率为该值，几乎必然导致输出结果异常，仅保证只投机1个token时满足这一数值
+
+    use_prefetch: bool = True # 是否开启预取
+    expert_gate_up_prefetch: int = 50 # 默认预取大小为 50Mb；如果是权重是BF16型，设置为 30Mb
+    expert_down_prefetch: int = 28 # 当权重是w8a8且ep_size > 64 时，默认预取大小为 28Mb，否则为0
+    attn_prefetch: int = 96 # 默认预取大小为 96Mb
+
+    enable_round_pipeline_comm: bool = False
+    enable_pipeline_comm: bool = False
+    pd_seperate_prefill: bool = False
+    prefill_enable_long_seq: bool = False
+    prefill_enable_mla_alltoall: bool = False
+    prefill_enable_mla_alltoall_local: bool = False
+    fa_quant: bool = False
+    c8_calib_path: str = None # 计算faquant的scale采集的kv_cache的calib地址，在test_config_prefill.json赋值
+    experts_pruning: bool = False
+    use_tnd_pa: bool = False  # 稠密模型使用新CANN包FIA算子，以TND+PA格式计算attention
+    
+    def __post_init__(self):
+        # Check the dependencies of use_omni_placement and omni_placement_config_path
+        if self.use_omni_placement and not self.omni_placement_config_path:
+            raise ValueError(
+                "When use_omni_placement=True, omni_placement_config_path must be provided!"
+            )
+        # Check the dependencies of use_prefetch and prefetch_Mb
+        if not self.use_prefetch:
+            self.expert_gate_up_prefetch = 0
+            self.expert_down_prefetch = 0
+            self.attn_prefetch = 0
+
+@dataclass      
+class ModelExtraConfig:
+    parall_config: ModelParallelConfig = field(default_factory=ModelParallelConfig)
+    operator_opt_config: ModelOperatorOptConfig = field(default_factory=ModelOperatorOptConfig)
+    model_extra_cfg_path: str = ""
+
+
+def filter_dict_by_dataclass(dataclass_type, data_dict):
+    valid_keys = {f.name for f in fields(dataclass_type)}
+    return {k: v for k, v in data_dict.items() if k in valid_keys}
+
+
+def init_model_extra_config() -> ModelExtraConfig:
+    model_config = ModelExtraConfig()
+    model_extra_cfg_path = envs.MODEL_EXTRA_CFG_PATH
+
+    try:
+        with open(model_extra_cfg_path, 'r') as f:
+            config_data = json.load(f)
+        # Recursively create nested objects
+        parall_config = ModelParallelConfig(**config_data['model_parallel_config'])
+        operator_opt_config = ModelOperatorOptConfig(**filter_dict_by_dataclass(ModelOperatorOptConfig, config_data['operator_optimizition_config']))
+        model_config = ModelExtraConfig(
+                parall_config=parall_config,
+                operator_opt_config=operator_opt_config,
+                model_extra_cfg_path=model_extra_cfg_path)
+    except FileNotFoundError:
+        logger.warning(f"[WARNING] Config file not found: {model_extra_cfg_path}, using default configuration.")
+    except json.JSONDecodeError as e:
+        raise RuntimeError(f"[ERROR] Invalid JSON format in config file: {e}")
+    except KeyError as e:
+        raise RuntimeError(f"[ERROR] Missing required key in config data: {e}")
+    except TypeError as e:
+        raise RuntimeError(f"[ERROR] Config structure mismatch or incorrect field types: {e}")
+    except Exception as e:
+        raise RuntimeError(f"[ERROR] Unexpected error while loading model extra config: {e}")
+
+    return model_config
+
+_model_extra_config = None
+_model_extra_config_lock = threading.Lock()
+
+def get_model_extra_config():
+    global _model_extra_config
+    if _model_extra_config is None:
+        with _model_extra_config_lock:
+            if _model_extra_config is None:
+                _model_extra_config = init_model_extra_config()
+    return _model_extra_config
+
+def update_model_extra_config(**kwargs):
+    global model_extra_config
+    model_extra_config = get_model_extra_config()
+    operator_opt_config = getattr(model_extra_config, 'operator_opt_config', None)
+    if operator_opt_config is not None and kwargs:
+        for key, value in kwargs.items():
+            if hasattr(operator_opt_config, key):
+                setattr(operator_opt_config, key, value)
+                logger.info(f"{key} loads from additional config: {value}")
+        if 'enable_torchair_graph_mode' in kwargs and not kwargs['enable_torchair_graph_mode']:
+            operator_opt_config.moe_multi_stream_tune = False
+            operator_opt_config.use_super_kernel = False
+            operator_opt_config.use_prefetch = False
+            operator_opt_config.use_mlaprolog = False
+
+model_extra_config = get_model_extra_config()
+