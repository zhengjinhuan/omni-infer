--- conflicted
+++ resolved
@@ -317,11 +317,10 @@
             if num_expert_group is None:
                 raise ValueError(f"Unsupported num_expert_group is None")
 
-<<<<<<< HEAD
             topk_weights, topk_ids, _ = torch_npu.npu_moe_gating_top_k(
                 router_logits.float(),
                 k=top_k,  # topk is currently 8
-                bias=e_score_correction_bias,    # float32
+                bias=e_score_correction_bias,  # float32
                 k_group=topk_group,  # fix: 4
                 group_count=num_expert_group,  # fix 8
                 group_select_mode=1,  # 0: maximum in group; 1: topk2.sum(fix)
@@ -329,36 +328,9 @@
                 norm_type=1,  # 0: softmax; 1: sigmoid(fix)
                 routed_scaling_factor=routed_scaling_factor,
                 eps=float(1e-20))
-            row_idx = torch.arange(topk_ids.numel(), device=current_platform.device_type, dtype=torch.int32).view(-1, router_logits.shape[
-                0]).transpose(0, 1)
-=======
-            if e_score_correction_bias is None:
-                topk_weights, topk_ids, row_idx = grouped_topk(
-                    hidden_states=hidden_states,
-                    gating_output=router_logits,
-                    topk=top_k,
-                    renormalize=renormalize,
-                    num_expert_group=num_expert_group,
-                    topk_group=topk_group,
-                    scoring_func=scoring_func,
-                    e_score_correction_bias=e_score_correction_bias)
-                topk_weights = topk_weights * routed_scaling_factor
-            else:
-                topk_weights, topk_ids, _ = torch_npu.npu_moe_gating_top_k(
-                    router_logits.float(),
-                    k=top_k,  # topk is currently 8
-                    bias=e_score_correction_bias,  # float32
-                    k_group=topk_group,  # fix: 4
-                    group_count=num_expert_group,  # fix 8
-                    group_select_mode=1,  # 0: maximum in group; 1: topk2.sum(fix)
-                    renorm=0,  # 0: softmax->topk(fix); 1: topk->softmax
-                    norm_type=1,  # 0: softmax; 1: sigmoid(fix)
-                    routed_scaling_factor=routed_scaling_factor,
-                    eps=float(1e-20))
-                row_idx = torch.arange(topk_ids.numel(), device=current_platform.device_type, dtype=torch.int32).view(
-                    -1, router_logits.shape[
-                        0]).transpose(0, 1)
->>>>>>> 26e76961
+            row_idx = torch.arange(topk_ids.numel(), device=current_platform.device_type, dtype=torch.int32).view(
+                -1, router_logits.shape[
+                    0]).transpose(0, 1)
         elif custom_routing_function is None:
             topk_weights, topk_ids, row_idx = fused_topk(gating_output=router_logits,
                                                          topk=top_k,
